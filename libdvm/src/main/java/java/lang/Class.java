/*
 * Licensed to the Apache Software Foundation (ASF) under one or more
 * contributor license agreements.  See the NOTICE file distributed with
 * this work for additional information regarding copyright ownership.
 * The ASF licenses this file to You under the Apache License, Version 2.0
 * (the "License"); you may not use this file except in compliance with
 * the License.  You may obtain a copy of the License at
 *
 *     http://www.apache.org/licenses/LICENSE-2.0
 *
 * Unless required by applicable law or agreed to in writing, software
 * distributed under the License is distributed on an "AS IS" BASIS,
 * WITHOUT WARRANTIES OR CONDITIONS OF ANY KIND, either express or implied.
 * See the License for the specific language governing permissions and
 * limitations under the License.
 */
/*
 * Copyright (C) 2006-2007 The Android Open Source Project
 *
 * Licensed under the Apache License, Version 2.0 (the "License");
 * you may not use this file except in compliance with the License.
 * You may obtain a copy of the License at
 *
 *      http://www.apache.org/licenses/LICENSE-2.0
 *
 * Unless required by applicable law or agreed to in writing, software
 * distributed under the License is distributed on an "AS IS" BASIS,
 * WITHOUT WARRANTIES OR CONDITIONS OF ANY KIND, either express or implied.
 * See the License for the specific language governing permissions and
 * limitations under the License.
 */

package java.lang;

import com.android.dex.Dex;
import dalvik.system.VMStack;
import java.io.InputStream;
import java.io.Serializable;
import java.lang.annotation.Annotation;
import java.lang.annotation.Inherited;
import java.lang.reflect.AnnotatedElement;
import java.lang.reflect.Constructor;
import java.lang.reflect.Field;
import java.lang.reflect.GenericDeclaration;
import java.lang.reflect.Member;
import java.lang.reflect.Method;
import java.lang.reflect.Modifier;
import java.lang.reflect.Type;
import java.lang.reflect.TypeVariable;
import java.net.URL;
import java.security.ProtectionDomain;
import java.util.ArrayList;
import java.util.Arrays;
import java.util.Collection;
import java.util.HashMap;
import java.util.List;
<<<<<<< HEAD
import java.util.Map;
=======
import libcore.util.BasicLruCache;
>>>>>>> d4ec55c4
import libcore.util.CollectionUtils;
import libcore.util.EmptyArray;
import org.apache.harmony.kernel.vm.StringUtils;
import libcore.reflect.AnnotationAccess;
import libcore.reflect.GenericSignatureParser;
import libcore.reflect.Types;
import libcore.util.BasicLruCache;
/**
 * The in-memory representation of a Java class. This representation serves as
 * the starting point for querying class-related information, a process usually
 * called "reflection". There are basically three types of {@code Class}
 * instances: those representing real classes and interfaces, those representing
 * primitive types, and those representing array classes.
 *
 * <h4>Class instances representing object types (classes or interfaces)</h4>
 * <p>
 * These represent an ordinary class or interface as found in the class
 * hierarchy. The name associated with these {@code Class} instances is simply
 * the fully qualified class name of the class or interface that it represents.
 * In addition to this human-readable name, each class is also associated by a
 * so-called <em>signature</em>, which is the letter "L", followed by the
 * class name and a semicolon (";"). The signature is what the runtime system
 * uses internally for identifying the class (for example in a DEX file).
 * </p>
 * <h4>Classes representing primitive types</h4>
 * <p>
 * These represent the standard Java primitive types and hence share their
 * names (for example "int" for the {@code int} primitive type). Although it is
 * not possible to create new instances based on these {@code Class} instances,
 * they are still useful for providing reflection information, and as the
 * component type of array classes. There is one {@code Class} instance for each
 * primitive type, and their signatures are:
 * </p>
 * <ul>
 * <li>{@code B} representing the {@code byte} primitive type</li>
 * <li>{@code S} representing the {@code short} primitive type</li>
 * <li>{@code I} representing the {@code int} primitive type</li>
 * <li>{@code J} representing the {@code long} primitive type</li>
 * <li>{@code F} representing the {@code float} primitive type</li>
 * <li>{@code D} representing the {@code double} primitive type</li>
 * <li>{@code C} representing the {@code char} primitive type</li>
 * <li>{@code Z} representing the {@code boolean} primitive type</li>
 * <li>{@code V} representing void function return values</li>
 * </ul>
 * <p>
 * <h4>Classes representing array classes</h4>
 * <p>
 * These represent the classes of Java arrays. There is one such {@code Class}
 * instance per combination of array leaf component type and arity (number of
 * dimensions). In this case, the name associated with the {@code Class}
 * consists of one or more left square brackets (one per dimension in the array)
 * followed by the signature of the class representing the leaf component type,
 * which can be either an object type or a primitive type. The signature of a
 * {@code Class} representing an array type is the same as its name. Examples
 * of array class signatures are:
 * </p>
 * <ul>
 * <li>{@code [I} representing the {@code int[]} type</li>
 * <li>{@code [Ljava/lang/String;} representing the {@code String[]} type</li>
 * <li>{@code [[[C} representing the {@code char[][][]} type (three dimensions!)</li>
 * </ul>
 */
public final class Class<T> implements Serializable, AnnotatedElement, GenericDeclaration, Type {

    private static final long serialVersionUID = 3206093459760846163L;

    /**
     * Lazily computed name of this class; always prefer calling getName().
     */
    private transient String name;

    private transient int dexTypeIndex;

    private Class() {
        // Prevent this class to be instantiated, instance
        // should be created by JVM only
    }

    /**
     * Returns the dex file from which this class was loaded.
     * @hide
     */
    public native Dex getDex();

    /**
     * The type index of this class in its own Dex, or 0 if it is unknown. If a
     * class is referenced by multiple Dex files, it will have a different type
     * index in each. Dex files support 65534 type indices, with 65535
     * representing no index.
     *
     * TODO: 0 is a valid index; this should be -1 if it is unknown
     *
     * @hide
     */
    public int getTypeIndex() {
        int result = dexTypeIndex;
        if (result == 0) {  // uncomputed => Dalvik
            result = AnnotationAccess.computeTypeIndex(getDex(), this);
            dexTypeIndex = result;
        }
        return result;
    }

    /**
     * Returns a {@code Class} object which represents the class with the
     * given name. The name should be the name of a non-primitive class, as described in
     * the {@link Class class definition}.
     * Primitive types can not be found using this method; use {@code int.class} or {@code Integer.TYPE} instead.
     *
     * <p>If the class has not yet been loaded, it is loaded and initialized
     * first. This is done through either the class loader of the calling class
     * or one of its parent class loaders. It is possible that a static initializer is run as
     * a result of this call.
     *
     * @throws ClassNotFoundException
     *             if the requested class can not be found.
     * @throws LinkageError
     *             if an error occurs during linkage
     * @throws ExceptionInInitializerError
     *             if an exception occurs during static initialization of a
     *             class.
     */
    public static Class<?> forName(String className) throws ClassNotFoundException {
        return forName(className, true, VMStack.getCallingClassLoader());
    }

    /**
     * Returns a {@code Class} object which represents the class with the
     * given name. The name should be the name of a non-primitive class, as described in
     * the {@link Class class definition}.
     * Primitive types can not be found using this method; use {@code int.class} or {@code Integer.TYPE} instead.
     *
     * <p>If the class has not yet been loaded, it is loaded first, using the given class loader.
     * If the class has not yet been initialized and {@code shouldInitialize} is true,
     * the class will be initialized.
     *
     * @throws ClassNotFoundException
     *             if the requested class can not be found.
     * @throws LinkageError
     *             if an error occurs during linkage
     * @throws ExceptionInInitializerError
     *             if an exception occurs during static initialization of a
     *             class.
     */
    public static Class<?> forName(String className, boolean shouldInitialize,
            ClassLoader classLoader) throws ClassNotFoundException {

        if (classLoader == null) {
            classLoader = ClassLoader.getSystemClassLoader();
        }
        // Catch an Exception thrown by the underlying native code. It wraps
        // up everything inside a ClassNotFoundException, even if e.g. an
        // Error occurred during initialization. This as a workaround for
        // an ExceptionInInitializerError that's also wrapped. It is actually
        // expected to be thrown. Maybe the same goes for other errors.
        // Not wrapping up all the errors will break android though.
        Class<?> result;
        try {
            result = classForName(className, shouldInitialize,
                    classLoader);
        } catch (ClassNotFoundException e) {
            Throwable cause = e.getCause();
            if (cause instanceof ExceptionInInitializerError) {
                throw (ExceptionInInitializerError) cause;
            }
            throw e;
        }
        return result;
    }

    private static native Class<?> classForName(String className, boolean shouldInitialize,
            ClassLoader classLoader) throws ClassNotFoundException;

    /**
     * Returns an array containing {@code Class} objects for all public classes
     * and interfaces that are members of this class. This includes public
     * members inherited from super classes and interfaces. If there are no such
     * class members or if this object represents a primitive type then an array
     * of length 0 is returned.
     */
    public Class<?>[] getClasses() {
        Class<?>[] result = getDeclaredClasses(this, true);
        // Traverse all superclasses.
        for (Class<?> c = this.getSuperclass(); c != null; c = c.getSuperclass()) {
            Class<?>[] temp = getDeclaredClasses(c, true);
            if (temp.length != 0) {
                result = arraycopy(new Class[result.length + temp.length], result, temp);
            }
        }
        return result;
    }

    @Override public <A extends Annotation> A getAnnotation(Class<A> annotationType) {
        if (annotationType == null) {
            throw new NullPointerException("annotationType == null");
        }

        A annotation = getDeclaredAnnotation(annotationType);
        if (annotation != null) {
            return annotation;
        }

        if (annotationType.isAnnotationPresent(Inherited.class)) {
            for (Class<?> sup = getSuperclass(); sup != null; sup = sup.getSuperclass()) {
                annotation = sup.getDeclaredAnnotation(annotationType);
                if (annotation != null) {
                    return annotation;
                }
            }
        }

        return null;
    }

    /**
     * Returns an array containing all the annotations of this class. If there are no annotations
     * then an empty array is returned.
     *
     * @see #getDeclaredAnnotations()
     */
    public Annotation[] getAnnotations() {
        /*
         * We need to get the annotations declared on this class, plus the
         * annotations from superclasses that have the "@Inherited" annotation
         * set.  We create a temporary map to use while we accumulate the
         * annotations and convert it to an array at the end.
         *
         * It's possible to have duplicates when annotations are inherited.
         * We use a Map to filter those out.
         *
         * HashMap might be overkill here.
         */
        HashMap<Class, Annotation> map = new HashMap<Class, Annotation>();
        Annotation[] declaredAnnotations = getDeclaredAnnotations();

        for (int i = declaredAnnotations.length-1; i >= 0; --i) {
            map.put(declaredAnnotations[i].annotationType(), declaredAnnotations[i]);
        }
        for (Class<?> sup = getSuperclass(); sup != null; sup = sup.getSuperclass()) {
            declaredAnnotations = sup.getDeclaredAnnotations();
            for (int i = declaredAnnotations.length-1; i >= 0; --i) {
                Class<?> clazz = declaredAnnotations[i].annotationType();
                if (!map.containsKey(clazz) && clazz.isAnnotationPresent(Inherited.class)) {
                    map.put(clazz, declaredAnnotations[i]);
                }
            }
        }

        /* convert annotation values from HashMap to array */
        Collection<Annotation> coll = map.values();
        return coll.toArray(new Annotation[coll.size()]);
    }

    /**
     * Returns the canonical name of this class. If this class does not have a
     * canonical name as defined in the Java Language Specification, then the
     * method returns {@code null}.
     */
    public String getCanonicalName() {
        if (isLocalClass() || isAnonymousClass())
            return null;

        if (isArray()) {
            /*
             * The canonical name of an array type depends on the (existence of)
             * the component type's canonical name.
             */
            String name = getComponentType().getCanonicalName();
            if (name != null) {
                return name + "[]";
            }
        } else if (isMemberClass()) {
            /*
             * The canonical name of an inner class depends on the (existence
             * of) the declaring class' canonical name.
             */
            String name = getDeclaringClass().getCanonicalName();
            if (name != null) {
                return name + "." + getSimpleName();
            }
        } else {
            /*
             * The canonical name of a top-level class or primitive type is
             * equal to the fully qualified name.
             */
            return getName();
        }

        /*
         * Other classes don't have a canonical name.
         */
        return null;
    }

    /**
     * Returns the class loader which was used to load the class represented by
     * this {@code Class}. Implementations are free to return {@code null} for
     * classes that were loaded by the bootstrap class loader. The Android
     * reference implementation, though, always returns a reference to an actual
     * class loader.
     */
    public ClassLoader getClassLoader() {
        if (this.isPrimitive()) {
            return null;
        }

        ClassLoader loader = getClassLoaderImpl();
        if (loader == null) {
            loader = BootClassLoader.getInstance();
        }
        return loader;
    }

    /**
     * This must be provided by the VM vendor, as it is used by other provided
     * class implementations in this package. Outside of this class, it is used
     * by SecurityManager.classLoaderDepth(),
     * currentClassLoader() and currentLoadedClass(). Return the ClassLoader for
     * this Class without doing any security checks. The bootstrap ClassLoader
     * is returned, unlike getClassLoader() which returns null in place of the
     * bootstrap ClassLoader.
     */
    ClassLoader getClassLoaderImpl() {
        ClassLoader loader = getClassLoader(this);
        return loader == null ? BootClassLoader.getInstance() : loader;
    }

    /*
     * Returns the defining class loader for the given class.
     */
    private static native ClassLoader getClassLoader(Class<?> c);

    /**
     * Returns a {@code Class} object which represents the component type if
     * this class represents an array type. Returns {@code null} if this class
     * does not represent an array type. The component type of an array type is
     * the type of the elements of the array.
     */
    public native Class<?> getComponentType();

    /**
     * Returns a {@code Constructor} object which represents the public
     * constructor matching the given parameter types.
     * {@code (Class[]) null} is equivalent to the empty array.
     *
     * <p>See {@link #getMethod} for details of the search order.
     * Use {@link #getDeclaredConstructor} if you don't want to search superclasses.
     *
     * @throws NoSuchMethodException
     *             if the constructor can not be found.
     */
    @SuppressWarnings("unchecked")
    public Constructor<T> getConstructor(Class<?>... parameterTypes) throws NoSuchMethodException {
        return (Constructor) getConstructorOrMethod("<init>", false, true, parameterTypes);
    }

    /**
     * Returns a constructor or method with the given name. Use "<init>" to return a constructor.
     */
    private Member getConstructorOrMethod(String name, boolean searchSuperTypes,
            boolean publicOnly, Class<?>[] parameterTypes) throws NoSuchMethodException {
        if (searchSuperTypes && !publicOnly) {
            throw new AssertionError(); // can't lookup non-public members recursively
        }
        if (name == null) {
            throw new NullPointerException("name == null");
        }
        if (parameterTypes == null) {
            parameterTypes = EmptyArray.CLASS;
        }
        for (Class<?> c : parameterTypes) {
            if (c == null) {
                throw new NoSuchMethodException("parameter type is null");
            }
        }
        Member result = searchSuperTypes
                ? getPublicConstructorOrMethodRecursive(name, parameterTypes)
                : Class.getDeclaredConstructorOrMethod(this, name, parameterTypes);
        if (result == null || publicOnly && (result.getModifiers() & Modifier.PUBLIC) == 0) {
            throw new NoSuchMethodException(name + " " + Arrays.toString(parameterTypes));
        }
        return result;
    }

    private Member getPublicConstructorOrMethodRecursive(String name, Class<?>[] parameterTypes) {
        // search superclasses
        for (Class<?> c = this; c != null; c = c.getSuperclass()) {
            Member result = Class.getDeclaredConstructorOrMethod(c, name, parameterTypes);
            if (result != null && (result.getModifiers() & Modifier.PUBLIC) != 0) {
                return result;
            }
        }

        // search implemented interfaces
        for (Class<?> c = this; c != null; c = c.getSuperclass()) {
            for (Class<?> ifc : c.getInterfaces()) {
                Member result = ifc.getPublicConstructorOrMethodRecursive(name, parameterTypes);
                if (result != null && (result.getModifiers() & Modifier.PUBLIC) != 0) {
                    return result;
                }
            }
        }

        return null;
    }

    /**
     * Returns an array containing {@code Constructor} objects for all public
     * constructors for this {@code Class}. If there
     * are no public constructors or if this {@code Class} represents an array
     * class, a primitive type or void then an empty array is returned.
     *
     * @see #getDeclaredConstructors()
     */
    public Constructor<?>[] getConstructors() {
        return getDeclaredConstructors(this, true);
    }

    /**
     * Returns the annotations that are directly defined on the class
     * represented by this {@code Class}. Annotations that are inherited are not
     * included in the result. If there are no annotations at all, an empty
     * array is returned.
     *
     * @see #getAnnotations()
     */
    public native Annotation[] getDeclaredAnnotations();

    /**
     * Returns the annotation if it exists.
     */
    native private <A extends Annotation> A getDeclaredAnnotation(Class<A> annotationClass);

    /**
     * Returns true if the annotation exists.
     */
    native private boolean isDeclaredAnnotationPresent(Class<? extends Annotation> annotationClass);

    /**
     * Returns an array containing {@code Class} objects for all classes and
     * interfaces that are declared as members of the class which this {@code
     * Class} represents. If there are no classes or interfaces declared or if
     * this class represents an array class, a primitive type or void, then an
     * empty array is returned.
     */
    public Class<?>[] getDeclaredClasses() {
        return getDeclaredClasses(this, false);
    }

    /*
     * Returns the list of member classes of the given class.
     * If no members exist, an empty array is returned.
     */
    private static native Class<?>[] getDeclaredClasses(Class<?> c, boolean publicOnly);

    /**
     * Returns a {@code Constructor} object which represents the constructor
     * matching the given parameter types that is declared by the class
     * represented by this {@code Class}.
     * {@code (Class[]) null} is equivalent to the empty array.
     *
     * <p>Use {@link #getConstructor} if you want to search superclasses.
     *
     * @throws NoSuchMethodException
     *             if the requested constructor can not be found.
     */
    @SuppressWarnings("unchecked")
    public Constructor<T> getDeclaredConstructor(Class<?>... parameterTypes)
            throws NoSuchMethodException {
        return (Constructor) getConstructorOrMethod("<init>", false, false, parameterTypes);
    }

    /**
     * Returns an array containing {@code Constructor} objects for all
     * constructors declared in the class represented by this {@code Class}. If
     * there are no constructors or if this {@code Class} represents an array
     * class, a primitive type, or void then an empty array is returned.
     *
     * @see #getConstructors()
     */
    public Constructor<?>[] getDeclaredConstructors() {
        return getDeclaredConstructors(this, false);
    }

    /*
     * Returns the list of constructors. If no constructors exist, an empty array is returned.
     */
    private static native <T> Constructor<T>[] getDeclaredConstructors(Class<T> c,
                                                                       boolean publicOnly);

    /**
     * Returns a {@code Field} object for the field with the given name
     * which is declared in the class represented by this {@code Class}.
     *
     * @throws NoSuchFieldException if the requested field can not be found.
     * @see #getField(String)
     */
    public Field getDeclaredField(String name) throws NoSuchFieldException {
        if (name == null) {
            throw new NullPointerException("name == null");
        }
        Field result = getDeclaredField(this, name);
        if (result == null) {
            throw new NoSuchFieldException(name);
        }
        return result;
    }

    /**
     * Returns an array containing {@code Field} objects for all fields declared
     * in the class represented by this {@code Class}. If there are no fields or
     * if this {@code Class} represents an array class, a primitive type or void
     * then an empty array is returned.
     *
     * @see #getFields()
     */
    public Field[] getDeclaredFields() {
        return getDeclaredFields(this, false);
    }

    /*
     * Returns the list of fields without performing any security checks
     * first. If no fields exist at all, an empty array is returned.
     */
    static native Field[] getDeclaredFields(Class<?> c, boolean publicOnly);

    /**
     * Returns the field if it is defined by {@code c}; null otherwise. This
     * may return a non-public member.
     */
    static native Field getDeclaredField(Class<?> c, String name);

    /**
     * Returns a {@code Method} object which represents the method matching the
     * given name and parameter types that is declared by the class
     * represented by this {@code Class}.
     * {@code (Class[]) null} is equivalent to the empty array.
     *
     * <p>See {@link #getMethod} if you want to search superclasses.
     *
     * @throws NoSuchMethodException
     *             if the requested method can not be found.
     * @throws NullPointerException
     *             if {@code name} is {@code null}.
     */
    public Method getDeclaredMethod(String name, Class<?>... parameterTypes)
            throws NoSuchMethodException {
        Member member = getConstructorOrMethod(name, false, false, parameterTypes);
        if (member instanceof Constructor) {
            throw new NoSuchMethodException(name);
        }
        return (Method) member;
    }

    /**
     * Returns an array containing {@code Method} objects for all methods
     * declared in the class represented by this {@code Class}. If there are no
     * methods or if this {@code Class} represents an array class, a primitive
     * type or void then an empty array is returned.
     *
     * @see #getMethods()
     */
    public Method[] getDeclaredMethods() {
        return getDeclaredMethods(this, false);
    }

    /**
     * Returns the list of methods. If no methods exist, an empty array is returned.
     */
    static native Method[] getDeclaredMethods(Class<?> c, boolean publicOnly);

    /**
     * Returns the constructor or method if it is defined by {@code c}; null
     * otherwise. This may return a non-public member. Use "<init>" to get a constructor.
     */
    static native Member getDeclaredConstructorOrMethod(Class c, String name, Class[] args);

    /**
     * Returns the declaring {@code Class} of this {@code Class}. Returns
     * {@code null} if the class is not a member of another class or if this
     * {@code Class} represents an array class, a primitive type, or void.
     */
    public native Class<?> getDeclaringClass();

    /**
     * Returns the enclosing {@code Class} of this {@code Class}. If there is no
     * enclosing class the method returns {@code null}.
     */
    public native Class<?> getEnclosingClass();

    /**
     * Returns the enclosing {@code Constructor} of this {@code Class}, if it is an
     * anonymous or local/automatic class; otherwise {@code null}.
     */
    public native Constructor<?> getEnclosingConstructor();

    /**
     * Returns the enclosing {@code Method} of this {@code Class}, if it is an
     * anonymous or local/automatic class; otherwise {@code null}.
     */
    public native Method getEnclosingMethod();

    /**
     * Returns the {@code enum} constants associated with this {@code Class}.
     * Returns {@code null} if this {@code Class} does not represent an {@code
     * enum} type.
     */
    @SuppressWarnings("unchecked") // we only cast after confirming that this class is an enum
    public T[] getEnumConstants() {
        if (!isEnum()) {
            return null;
        }
        return (T[]) Enum.getSharedConstants((Class) this).clone();
    }

    /**
     * Returns a {@code Field} object which represents the public field with the
     * given name. This method first searches the class C represented by
     * this {@code Class}, then the interfaces implemented by C and finally the
     * superclasses of C.
     *
     * @throws NoSuchFieldException
     *             if the field can not be found.
     * @see #getDeclaredField(String)
     */
    public Field getField(String name) throws NoSuchFieldException {
        if (name == null) {
            throw new NullPointerException("name == null");
        }
        Field result = getPublicFieldRecursive(name);
        if (result == null) {
            throw new NoSuchFieldException(name);
        }
        return result;
    }

    private Field getPublicFieldRecursive(String name) {
        // search superclasses
        for (Class<?> c = this; c != null; c = c.getSuperclass()) {
            Field result = Class.getDeclaredField(c, name);
            if (result != null && (result.getModifiers() & Modifier.PUBLIC) != 0) {
                return result;
            }
        }

        // search implemented interfaces
        for (Class<?> c = this; c != null; c = c.getSuperclass()) {
            for (Class<?> ifc : c.getInterfaces()) {
                Field result = ifc.getPublicFieldRecursive(name);
                if (result != null && (result.getModifiers() & Modifier.PUBLIC) != 0) {
                    return result;
                }
            }
        }

        return null;
    }

    /**
     * Returns an array containing {@code Field} objects for all public fields
     * for the class C represented by this {@code Class}. Fields may be declared
     * in C, the interfaces it implements or in the superclasses of C. The
     * elements in the returned array are in no particular order.
     *
     * <p>If there are no public fields or if this class represents an array class,
     * a primitive type or {@code void} then an empty array is returned.
     *
     * @see #getDeclaredFields()
     */
    public Field[] getFields() {
        List<Field> fields = new ArrayList<Field>();
        getPublicFieldsRecursive(fields);

        /*
         * The result may include duplicates when this class implements an interface
         * through multiple paths. Remove those duplicates.
         */
        CollectionUtils.removeDuplicates(fields, Field.ORDER_BY_NAME_AND_DECLARING_CLASS);
        return fields.toArray(new Field[fields.size()]);
    }

    /**
     * Populates {@code result} with public fields defined by this class, its
     * superclasses, and all implemented interfaces.
     */
    private void getPublicFieldsRecursive(List<Field> result) {
        // search superclasses
        for (Class<?> c = this; c != null; c = c.getSuperclass()) {
            for (Field field : Class.getDeclaredFields(c, true)) {
                result.add(field);
            }
        }

        // search implemented interfaces
        for (Class<?> c = this; c != null; c = c.getSuperclass()) {
            for (Class<?> ifc : c.getInterfaces()) {
                ifc.getPublicFieldsRecursive(result);
            }
        }
    }

    /**
     * Returns the {@link Type}s of the interfaces that this {@code Class} directly
     * implements. If the {@code Class} represents a primitive type or {@code
     * void} then an empty array is returned.
     */
    public Type[] getGenericInterfaces() {
        Type[] result;
        synchronized (Caches.genericInterfaces) {
            result = Caches.genericInterfaces.get(this);
            if (result == null) {
<<<<<<< HEAD
                GenericSignatureParser parser = new GenericSignatureParser(getClassLoader());
                parser.parseForClass(this, getSignatureAttribute());
                result = Types.getClonedTypeArray(parser.interfaceTypes);
                Caches.genericInterfaces.put(this, result);
            }
       }
       return result;
=======
                String annotationSignature = AnnotationAccess.getSignature(this);
                if (annotationSignature == null) {
                    result = EmptyArray.TYPE;
                } else {
                    GenericSignatureParser parser = new GenericSignatureParser(getClassLoader());
                    parser.parseForClass(this, annotationSignature);
                    result = Types.getTypeArray(parser.interfaceTypes, false);
                }
                Caches.genericInterfaces.put(this, result);
            }
        }
        return result;
>>>>>>> d4ec55c4
    }

    /**
     * Returns the {@code Type} that represents the superclass of this {@code
     * class}.
     */
    public Type getGenericSuperclass() {
        Type genericSuperclass = getSuperclass();
        String annotationSignature = AnnotationAccess.getSignature(this);
        if (annotationSignature != null) {
            GenericSignatureParser parser = new GenericSignatureParser(getClassLoader());
            parser.parseForClass(this, annotationSignature);
            genericSuperclass = parser.superclassType;
        }
        return Types.getType(genericSuperclass);
    }

    /**
     * Returns an array of {@code Class} objects that match the interfaces
     * in the {@code implements} declaration of the class represented
     * by this {@code Class}. The order of the elements in the array is
     * identical to the order in the original class declaration. If the class
     * does not implement any interfaces, an empty array is returned.
     */
    public native Class<?>[] getInterfaces();

    /**
     * Returns a {@code Method} object which represents the public method with
     * the given name and parameter types.
     * {@code (Class[]) null} is equivalent to the empty array.
     *
     * <p>This method first searches the class C represented by this {@code Class},
     * then the superclasses of C,
     * and finally the interfaces implemented by C and its superclasses.
     *
     * <p>Use {@link #getDeclaredMethod} if you don't want to search superclasses.
     *
     * @throws NoSuchMethodException
     *             if the method can not be found.
     */
    public Method getMethod(String name, Class<?>... parameterTypes) throws NoSuchMethodException {
        Member member = getConstructorOrMethod(name, true, true, parameterTypes);
        if (member instanceof Constructor) {
            throw new NoSuchMethodException(name);
        }
        return (Method) member;
    }

    /**
     * Returns an array containing {@code Method} objects for all public methods
     * for the class C represented by this {@code Class}. Methods may be
     * declared in C, the interfaces it implements or in the superclasses of C.
     * The elements in the returned array are in no particular order.
     *
     * <p>If there are no public methods or if this {@code Class} represents a
     * primitive type or {@code void} then an empty array is returned.
     *
     * @see #getDeclaredMethods()
     */
    public Method[] getMethods() {
        List<Method> methods = new ArrayList<Method>();
        getPublicMethodsRecursive(methods);

        /*
         * Remove methods defined by multiple types, preferring to keep methods
         * declared by derived types.
         */
        CollectionUtils.removeDuplicates(methods, Method.ORDER_BY_SIGNATURE);
        return methods.toArray(new Method[methods.size()]);
    }

    /**
     * Populates {@code result} with public methods defined by this class, its
     * superclasses, and all implemented interfaces, including overridden methods.
     */
    private void getPublicMethodsRecursive(List<Method> result) {
        // search superclasses
        for (Class<?> c = this; c != null; c = c.getSuperclass()) {
            for (Method method : Class.getDeclaredMethods(c, true)) {
                result.add(method);
            }
        }

        // search implemented interfaces
        for (Class<?> c = this; c != null; c = c.getSuperclass()) {
            for (Class<?> ifc : c.getInterfaces()) {
                ifc.getPublicMethodsRecursive(result);
            }
        }
    }

    /**
     * Returns an integer that represents the modifiers of the class represented
     * by this {@code Class}. The returned value is a combination of bits
     * defined by constants in the {@link Modifier} class.
     */
    public int getModifiers() {
        return getModifiers(this, false);
    }

    /*
     * Returns the modifiers for the given class.
     *
     * {@code ignoreInnerClassesAttrib} determines whether we look for and use the
     *     flags from an "inner class" attribute
     */
    private static native int getModifiers(Class<?> clazz, boolean ignoreInnerClassesAttrib);

    /**
     * Returns the name of the class represented by this {@code Class}. For a
     * description of the format which is used, see the class definition of
     * {@link Class}.
     */
    public String getName() {
        String result = name;
        return (result == null) ? (name = getNameNative()) : result;
    }

    private native String getNameNative();

    /**
     * Returns the simple name of the class represented by this {@code Class} as
     * defined in the source code. If there is no name (that is, the class is
     * anonymous) then an empty string is returned. If the receiver is an array
     * then the name of the underlying type with square braces appended (for
     * example {@code "Integer[]"}) is returned.
     *
     * @return the simple name of the class represented by this {@code Class}.
     */
    public String getSimpleName() {
        if (isArray()) {
            return getComponentType().getSimpleName() + "[]";
        }

        String name = getName();

        if (isAnonymousClass()) {
            return "";
        }

        if (isMemberClass() || isLocalClass()) {
            return getInnerClassName();
        }

        int dot = name.lastIndexOf('.');
        if (dot != -1) {
            return name.substring(dot + 1);
        }

        return name;
    }

    /*
     * Returns the simple name of a member or local class, or null otherwise.
     */
    private native String getInnerClassName();

    /**
     * Returns null.
     */
    public ProtectionDomain getProtectionDomain() {
        return null;
    }

    /**
     * Returns the URL of the given resource, or null if the resource is not found.
     * The mapping between the resource name and the URL is managed by the class' class loader.
     *
     * @see ClassLoader
     */
    public URL getResource(String resourceName) {
        // Get absolute resource name, but without the leading slash
        if (resourceName.startsWith("/")) {
            resourceName = resourceName.substring(1);
        } else {
            String pkg = getName();
            int dot = pkg.lastIndexOf('.');
            if (dot != -1) {
                pkg = pkg.substring(0, dot).replace('.', '/');
            } else {
                pkg = "";
            }

            resourceName = pkg + "/" + resourceName;
        }

        // Delegate to proper class loader
        ClassLoader loader = getClassLoader();
        if (loader != null) {
            return loader.getResource(resourceName);
        } else {
            return ClassLoader.getSystemResource(resourceName);
        }
    }

    /**
     * Returns a read-only stream for the contents of the given resource, or null if the resource
     * is not found.
     * The mapping between the resource name and the stream is managed by the class' class loader.
     *
     * @see ClassLoader
     */
    public InputStream getResourceAsStream(String resourceName) {
        // Get absolute resource name, but without the leading slash
        if (resourceName.startsWith("/")) {
            resourceName = resourceName.substring(1);
        } else {
            String pkg = getName();
            int dot = pkg.lastIndexOf('.');
            if (dot != -1) {
                pkg = pkg.substring(0, dot).replace('.', '/');
            } else {
                pkg = "";
            }

            resourceName = pkg + "/" + resourceName;
        }

        // Delegate to proper class loader
        ClassLoader loader = getClassLoader();
        if (loader != null) {
            return loader.getResourceAsStream(resourceName);
        } else {
            return ClassLoader.getSystemResourceAsStream(resourceName);
        }
    }

    /**
     * Returns null. (On Android, a {@code ClassLoader} can load classes from multiple dex files.
     * All classes from any given dex file will have the same signers, but different dex
     * files may have different signers. This does not fit well with the original
     * {@code ClassLoader}-based model of {@code getSigners}.)
     */
    public Object[] getSigners() {
        // See http://code.google.com/p/android/issues/detail?id=1766.
        return null;
    }

    /**
     * Returns the {@code Class} object which represents the superclass of the
     * class represented by this {@code Class}. If this {@code Class} represents
     * the {@code Object} class, a primitive type, an interface or void then the
     * method returns {@code null}. If this {@code Class} represents an array
     * class then the {@code Object} class is returned.
     */
    public native Class<? super T> getSuperclass();

    /**
     * Returns an array containing {@code TypeVariable} objects for type
     * variables declared by the generic class represented by this {@code
     * Class}. Returns an empty array if the class is not generic.
     */
    @SuppressWarnings("unchecked")
    public synchronized TypeVariable<Class<T>>[] getTypeParameters() {
        String annotationSignature = AnnotationAccess.getSignature(this);
        if (annotationSignature == null) {
            return EmptyArray.TYPE_VARIABLE;
        }
        GenericSignatureParser parser = new GenericSignatureParser(getClassLoader());
        parser.parseForClass(this, annotationSignature);
        return parser.formalTypeParameters;
    }

    /**
     * Tests whether this {@code Class} represents an annotation class.
     */
    public boolean isAnnotation() {
        final int ACC_ANNOTATION = 0x2000;  // not public in reflect.Modifiers
        int mod = getModifiers(this, true);
        return (mod & ACC_ANNOTATION) != 0;
    }

    @Override public boolean isAnnotationPresent(Class<? extends Annotation> annotationType) {
        if (annotationType == null) {
            throw new NullPointerException("annotationType == null");
        }

        if (isDeclaredAnnotationPresent(annotationType)) {
            return true;
        }

        if (annotationType.isDeclaredAnnotationPresent(Inherited.class)) {
            for (Class<?> sup = getSuperclass(); sup != null; sup = sup.getSuperclass()) {
                if (sup.isDeclaredAnnotationPresent(annotationType)) {
                    return true;
                }
            }
        }

        return false;
    }

    /**
     * Tests whether the class represented by this {@code Class} is
     * anonymous.
     */
    native public boolean isAnonymousClass();

    /**
     * Tests whether the class represented by this {@code Class} is an array class.
     */
    public boolean isArray() {
        return getComponentType() != null;
    }

    /**
     * Tests whether the given class type can be converted to the class
     * represented by this {@code Class}. Conversion may be done via an identity
     * conversion or a widening reference conversion (if either the receiver or
     * the argument represent primitive types, only the identity conversion
     * applies).
     *
     * @throws NullPointerException
     *             if {@code c} is {@code null}.
     */
    public native boolean isAssignableFrom(Class<?> c);

    /**
     * Tests whether the class represented by this {@code Class} is an
     * {@code enum}.
     */
    public boolean isEnum() {
        return ((getModifiers() & 0x4000) != 0) && (getSuperclass() == Enum.class);
    }

    /**
     * Tests whether the given object can be cast to the class
     * represented by this {@code Class}. This is the runtime version of the
     * {@code instanceof} operator.
     *
     * @return {@code true} if {@code object} can be cast to the type
     *         represented by this {@code Class}; {@code false} if {@code
     *         object} is {@code null} or cannot be cast.
     */
    public native boolean isInstance(Object object);

    /**
     * Tests whether this {@code Class} represents an interface.
     */
    public native boolean isInterface();

    /**
     * Tests whether the class represented by this {@code Class} is defined
     * locally.
     */
    public boolean isLocalClass() {
        boolean enclosed = (getEnclosingMethod() != null ||
                         getEnclosingConstructor() != null);
        return enclosed && !isAnonymousClass();
    }

    /**
     * Tests whether the class represented by this {@code Class} is a member
     * class.
     */
    public boolean isMemberClass() {
        return getDeclaringClass() != null;
    }

    /**
     * Tests whether this {@code Class} represents a primitive type.
     */
    public native boolean isPrimitive();

    /**
     * Tests whether this {@code Class} represents a synthetic type.
     */
    public boolean isSynthetic() {
        final int ACC_SYNTHETIC = 0x1000;   // not public in reflect.Modifiers
        int mod = getModifiers(this, true);
        return (mod & ACC_SYNTHETIC) != 0;
    }

    /**
     * Returns a new instance of the class represented by this {@code Class},
     * created by invoking the default (that is, zero-argument) constructor. If
     * there is no such constructor, or if the creation fails (either because of
     * a lack of available memory or because an exception is thrown by the
     * constructor), an {@code InstantiationException} is thrown. If the default
     * constructor exists but is not accessible from the context where this
     * method is invoked, an {@code IllegalAccessException} is thrown.
     *
     * @throws IllegalAccessException
     *             if the default constructor is not visible.
     * @throws InstantiationException
     *             if the instance can not be created.
     */
    public T newInstance() throws InstantiationException, IllegalAccessException {
        return newInstanceImpl();
    }

    private native T newInstanceImpl() throws IllegalAccessException, InstantiationException;

    @Override
    public String toString() {
        if (isPrimitive()) {
            return getSimpleName();
        }
        return (isInterface() ? "interface " : "class ") + getName();
    }

    /**
     * Returns the {@code Package} of which the class represented by this
     * {@code Class} is a member. Returns {@code null} if no {@code Package}
     * object was created by the class loader of the class.
     */
    public Package getPackage() {
        // TODO This might be a hack, but the VM doesn't have the necessary info.
        ClassLoader loader = getClassLoader();
        if (loader != null) {
            String name = getName();
            int dot = name.lastIndexOf('.');
            return (dot != -1 ? loader.getPackage(name.substring(0, dot)) : null);
        }
        return null;
    }

    /**
     * Returns the assertion status for the class represented by this {@code
     * Class}. Assertion is enabled / disabled based on the class loader,
     * package or class default at runtime.
     */
    public native boolean desiredAssertionStatus();

    /**
     * Casts this {@code Class} to represent a subclass of the given class.
     * If successful, this {@code Class} is returned; otherwise a {@code
     * ClassCastException} is thrown.
     *
     * @throws ClassCastException
     *             if this {@code Class} cannot be cast to the given type.
     */
    @SuppressWarnings("unchecked")
    public <U> Class<? extends U> asSubclass(Class<U> c) {
        if (c.isAssignableFrom(this)) {
            return (Class<? extends U>)this;
        }
        String actualClassName = this.getName();
        String desiredClassName = c.getName();
        throw new ClassCastException(actualClassName + " cannot be cast to " + desiredClassName);
    }

    /**
     * Casts the given object to the type represented by this {@code Class}.
     * If the object is {@code null} then the result is also {@code null}.
     *
     * @throws ClassCastException
     *             if the object cannot be cast to the given type.
     */
    @SuppressWarnings("unchecked")
    public T cast(Object obj) {
        if (obj == null) {
            return null;
        } else if (this.isInstance(obj)) {
            return (T)obj;
        }
        String actualClassName = obj.getClass().getName();
        String desiredClassName = this.getName();
        throw new ClassCastException(actualClassName + " cannot be cast to " + desiredClassName);
    }

    /**
     * Copies two arrays into one. Assumes that the destination array is large
     * enough.
     *
     * @param result the destination array
     * @param head the first source array
     * @param tail the second source array
     * @return the destination array, that is, result
     */
    private static <T extends Object> T[] arraycopy(T[] result, T[] head, T[] tail) {
        System.arraycopy(head, 0, result, 0, head.length);
        System.arraycopy(tail, 0, result, head.length, tail.length);
        return result;
    }

    /**
     * The annotation directory offset of this class in its own Dex, or 0 if it
     * is unknown.
     *
     * TODO: 0 is a sentinel that means 'no annotations directory'; this should be -1 if unknown
     *
     * @hide
     */
    public int getAnnotationDirectoryOffset() {
        return AnnotationAccess.typeIndexToAnnotationDirectoryOffset(getDex(), getTypeIndex());
    }

    private static class Caches {
        private static final BasicLruCache<Class, Type[]> genericInterfaces
            = new BasicLruCache<Class, Type[]>(50);
    }
<<<<<<< HEAD

=======
>>>>>>> d4ec55c4
}<|MERGE_RESOLUTION|>--- conflicted
+++ resolved
@@ -54,11 +54,7 @@
 import java.util.Collection;
 import java.util.HashMap;
 import java.util.List;
-<<<<<<< HEAD
-import java.util.Map;
-=======
 import libcore.util.BasicLruCache;
->>>>>>> d4ec55c4
 import libcore.util.CollectionUtils;
 import libcore.util.EmptyArray;
 import org.apache.harmony.kernel.vm.StringUtils;
@@ -770,15 +766,6 @@
         synchronized (Caches.genericInterfaces) {
             result = Caches.genericInterfaces.get(this);
             if (result == null) {
-<<<<<<< HEAD
-                GenericSignatureParser parser = new GenericSignatureParser(getClassLoader());
-                parser.parseForClass(this, getSignatureAttribute());
-                result = Types.getClonedTypeArray(parser.interfaceTypes);
-                Caches.genericInterfaces.put(this, result);
-            }
-       }
-       return result;
-=======
                 String annotationSignature = AnnotationAccess.getSignature(this);
                 if (annotationSignature == null) {
                     result = EmptyArray.TYPE;
@@ -791,7 +778,6 @@
             }
         }
         return result;
->>>>>>> d4ec55c4
     }
 
     /**
@@ -1284,8 +1270,4 @@
         private static final BasicLruCache<Class, Type[]> genericInterfaces
             = new BasicLruCache<Class, Type[]>(50);
     }
-<<<<<<< HEAD
-
-=======
->>>>>>> d4ec55c4
 }