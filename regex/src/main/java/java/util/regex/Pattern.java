/*
 * Copyright (C) 2007 The Android Open Source Project
 *
 * Licensed under the Apache License, Version 2.0 (the "License");
 * you may not use this file except in compliance with the License.
 * You may obtain a copy of the License at
 *
 *      http://www.apache.org/licenses/LICENSE-2.0
 *
 * Unless required by applicable law or agreed to in writing, software
 * distributed under the License is distributed on an "AS IS" BASIS,
 * WITHOUT WARRANTIES OR CONDITIONS OF ANY KIND, either express or implied.
 * See the License for the specific language governing permissions and
 * limitations under the License.
 */

package java.util.regex;

import java.io.Serializable;
import java.util.ArrayList;
import com.ibm.icu4jni.regex.NativeRegEx;

/**
 * Represents a pattern used for matching, searching, or replacing strings.
 * {@code Pattern}s are specified in terms of regular expressions and compiled
 * using an instance of this class. They are then used in conjunction with a
 * {@link Matcher} to perform the actual search.
 * <p/>
 * A typical use case looks like this:
 * <p/>
 * <pre>
 * Pattern p = Pattern.compile("Hello, A[a-z]*!");
 *  
 * Matcher m = p.matcher("Hello, Android!");
 * boolean b1 = m.matches(); // true
 *  
 * m.setInput("Hello, Robot!");
 * boolean b2 = m.matches(); // false
 * </pre>
 * <p/>
 * The above code could also be written in a more compact fashion, though this
 * variant is less efficient, since {@code Pattern} and {@code Matcher} objects
 * are created on the fly instead of being reused.
 * fashion:
 * <pre>
 *     boolean b1 = Pattern.matches("Hello, A[a-z]*!", "Hello, Android!"); // true
 *     boolean b2 = Pattern.matches("Hello, A[a-z]*!", "Hello, Robot!");   // false
 * </pre>
 * <p/>
<<<<<<< HEAD
 * Please consult the <a href="package-summary.html">package documentation</a> for an
=======
 * Please consult the <a href="package-descr.html">package documentation</a> for an
>>>>>>> ea33c632
 * overview of the regular expression syntax used in this class as well as
 * Android-specific implementation details.
 * 
 * @see Matcher
 * @since Android 1.0
 */
public final class Pattern implements Serializable {
    
    private static final long serialVersionUID = 5073258162644648461L;
    
    /**
     * This constant specifies that a pattern matches Unix line endings ('\n')
     * only against the '.', '^', and '$' meta characters.
     * 
     * @since Android 1.0
     */
    public static final int UNIX_LINES = 0x01;

    /**
     * This constant specifies that a {@code Pattern} is matched
     * case-insensitively. That is, the patterns "a+" and "A+" would both match
     * the string "aAaAaA".
     * <p>
     * Note: For Android, the {@code CASE_INSENSITIVE} constant
     * (currently) always includes the meaning of the {@link #UNICODE_CASE}
     * constant. So if case insensitivity is enabled, this automatically extends
     * to all Unicode characters. The {@code UNICODE_CASE} constant itself has
     * no special consequences.
     * 
     * @since Android 1.0
     */
    public static final int CASE_INSENSITIVE = 0x02;

    /**
     * This constant specifies that a {@code Pattern} may contain whitespace or
     * comments. Otherwise comments and whitespace are taken as literal
     * characters.
     * 
     * @since Android 1.0
     */
    public static final int COMMENTS = 0x04;

    /**
     * This constant specifies that the meta characters '^' and '$' match only
     * the beginning and end end of an input line, respectively. Normally, they
     * match the beginning and the end of the complete input.
     * 
     * @since Android 1.0
     */
    public static final int MULTILINE = 0x08;

    /**
     * This constant specifies that the whole {@code Pattern} is to be taken
     * literally, that is, all meta characters lose their meanings.
     * 
     * @since Android 1.0
     */
    public static final int LITERAL = 0x10;

    /**
     * This constant specifies that the '.' meta character matches arbitrary
     * characters, including line endings, which is normally not the case.
     * 
     * @since Android 1.0
     */
    public static final int DOTALL = 0x20;

    /**
     * This constant specifies that a {@code Pattern} is matched
     * case-insensitively with regard to all Unicode characters. It is used in
     * conjunction with the {@link #CASE_INSENSITIVE} constant to extend its
     * meaning to all Unicode characters.
     * <p>
     * Note: For Android, the {@code CASE_INSENSITIVE} constant
     * (currently) always includes the meaning of the {@code UNICODE_CASE}
     * constant. So if case insensitivity is enabled, this automatically extends
     * to all Unicode characters. The {@code UNICODE_CASE} constant then has no
     * special consequences.
     * 
     * @since Android 1.0
     */
    public static final int UNICODE_CASE = 0x40;

    /**
     * This constant specifies that a character in a {@code Pattern} and a
     * character in the input string only match if they are canonically
     * equivalent. It is (currently) not supported in Android.
     * 
     * @since Android 1.0
     */
    public static final int CANON_EQ = 0x80;

    /**
     * Holds the regular expression.
     */
    private String pattern;
    
    /**
     * Holds the flags used when compiling this pattern.
     */
    private int flags;

    /**
     * Holds a handle (a pointer, actually) for the native ICU pattern.
     */
    transient int mNativePattern;
    
    /**
     * Holds the number of groups in the pattern.
     */
    transient int mGroupCount;
    
    /**
     * Compiles a regular expression, creating a new Pattern instance in the
     * process. This is actually a convenience method that calls {@link
     * #compile(String, int)} with a {@code flags} value of zero.
     * 
     * @param pattern
     *            the regular expression.
     * 
     * @return the new {@code Pattern} instance.
     * 
     * @throws PatternSyntaxException
     *             if the regular expression is syntactically incorrect.
     * 
     * @since Android 1.0
     */
    public static Pattern compile(String pattern) throws PatternSyntaxException {
        return new Pattern(pattern, 0);
    }

    /**
     * Compiles a regular expression, creating a new {@code Pattern} instance in
     * the process. Allows to set some flags that modify the behavior of the
     * {@code Pattern}.
     * 
     * @param pattern
     *            the regular expression.
     * @param flags
     *            the flags to set. Basically, any combination of the constants
     *            defined in this class is valid.
     *            <p>
     *            Note: Currently, the {@link #CASE_INSENSITIVE} and
     *            {@link #UNICODE_CASE} constants have slightly special behavior
     *            in Android, and the {@link #CANON_EQ} constant is not
     *            supported at all.
     * 
     * @return the new {@code Pattern} instance.
     * 
     * @throws PatternSyntaxException
     *             if the regular expression is syntactically incorrect.
     * 
     * @see #CANON_EQ
     * @see #CASE_INSENSITIVE
     * @see #COMMENTS
     * @see #DOTALL
     * @see #LITERAL
     * @see #MULTILINE
     * @see #UNICODE_CASE
     * @see #UNIX_LINES
     * 
     * @since Android 1.0
     */
    public static Pattern compile(String pattern, int flags) throws PatternSyntaxException {
        return new Pattern(pattern, flags);
    }

    /**
     * Creates a new {@code Pattern} instance from a given regular expression
     * and flags.
     * 
     * @param pattern
     *            the regular expression.
     * @param flags
     *            the flags to set. Any combination of the constants defined in
     *            this class is valid.
     * 
     * @throws PatternSyntaxException
     *             if the regular expression is syntactically incorrect.
     */
    private Pattern(String pattern, int flags) throws PatternSyntaxException {
        if ((flags & CANON_EQ) != 0) {
            throw new UnsupportedOperationException("CANON_EQ flag not supported");
        }
        
        this.pattern = pattern;
        this.flags = flags;
        
        compileImpl(pattern, flags);
    }
    
    /**
     * Compiles the given regular expression using the given flags. Used
     * internally only.
     * 
     * @param pattern
     *            the regular expression.
     * @param flags
     *            the flags.
     */
    private void compileImpl(String pattern, int flags) throws PatternSyntaxException {
        if (pattern == null) {
            throw new NullPointerException();
        }
        
        if ((flags & LITERAL) != 0) {
            pattern = quote(pattern);
        }
        
        // These are the flags natively supported by ICU.
        // They even have the same value in native code.
        flags = flags & (CASE_INSENSITIVE | COMMENTS | MULTILINE | DOTALL | UNIX_LINES);
        
        mNativePattern = NativeRegEx.open(pattern, flags);
        mGroupCount = NativeRegEx.groupCount(mNativePattern);
    }

    /**
     * Returns the regular expression that was compiled into this
     * {@code Pattern}.
     * 
     * @return the regular expression.
     * 
     * @since Android 1.0
     */
    public String pattern() {
        return pattern;
    }
    
    /**
     * Returns the flags that have been set for this {@code Pattern}.
     *  
     * @return the flags that have been set. A combination of the constants
     *         defined in this class.
     *         
     * @see #CANON_EQ
     * @see #CASE_INSENSITIVE
     * @see #COMMENTS
     * @see #DOTALL
     * @see #LITERAL
     * @see #MULTILINE
     * @see #UNICODE_CASE
     * @see #UNIX_LINES
     *         
     * @since Android 1.0
     */
    public int flags() {
        return flags;
    }

    /**
     * Returns a {@link Matcher} for the {@code Pattern} and a given input. The
     * {@code Matcher} can be used to match the {@code Pattern} against the
     * whole input, find occurrences of the {@code Pattern} in the input, or
     * replace parts of the input.
     * 
     * @param input
     *            the input to process.
     * 
     * @return the resulting {@code Matcher}.
     * 
     * @since Android 1.0
     */
    public Matcher matcher(CharSequence input) {
        return new Matcher(this, input);
    }

    /**
     * Tries to match a given regular expression against a given input. This is
     * actually nothing but a convenience method that compiles the regular
     * expression into a {@code Pattern}, builds a {@link Matcher} for it, and
     * then does the match. If the same regular expression is used for multiple
     * operations, it is recommended to compile it into a {@code Pattern}
     * explicitly and request a reusable {@code Matcher}.
     * 
     * @param regex
     *            the regular expression.
     * @param input
     *            the input to process.
     * 
     * @return true if and only if the {@code Pattern} matches the input.
     * 
     * @see Pattern#compile(java.lang.String, int)
     * @see Matcher#matches()
     * 
     * @since Android 1.0
     */
    static public boolean matches(String regex, CharSequence input) {
        return new Matcher(new Pattern(regex, 0), input).matches();
    }

    /**
     * Splits a given input around occurrences of a regular expression. This is
     * a convenience method that is equivalent to calling the method
     * {@link #split(java.lang.CharSequence, int)} with a limit of 0.
     * 
     * @param input
     *            the input sequence.
     * 
     * @return the resulting array.
     * 
     * @since Android 1.0
     */
    public String[] split(CharSequence input) {
        return split(input, 0);
    }

    /**
     * Splits the given input sequence at occurrences of this {@code Pattern}.
     * 
     * If this {@code Pattern} does not occur in the input, the result is an
     * array containing the input (converted from a {@code CharSequence} to
     * a {@code String}).
     * 
     * Otherwise, the {@code limit} parameter controls the contents of the
     * returned array as described below.
     * 
     * @param inputSeq
     *            the input sequence.
     * @param limit
     *            Determines the maximum number of entries in the resulting
     *            array, and the treatment of trailing empty strings.
     *            <ul>
     *            <li>For n &gt; 0, the resulting array contains at most n
     *            entries. If this is fewer than the number of matches, the
     *            final entry will contain all remaining input.
     *            <li>For n &lt; 0, the length of the resulting array is
     *            exactly the number of occurrences of the {@code Pattern}
     *            plus one for the text after the final separator.
     *            All entries are included.
     *            <li>For n == 0, the result is as for n &lt; 0, except
     *            trailing empty strings will not be returned. (Note that
     *            the case where the input is itself an empty string is
     *            special, as described above, and the limit parameter does
     *            not apply there.)
     *            </ul>
     * 
     * @return the resulting array.
     * 
     * @since Android 1.0
     */
    public String[] split(CharSequence inputSeq, int limit) {
        if (inputSeq.length() == 0) {
            // Unlike Perl, which considers the result of splitting the empty
            // string to be the empty array, Java returns an array containing
            // the empty string.
            return new String[] { "" };
        }
        
        int maxLength = limit <= 0 ? Integer.MAX_VALUE : limit;

        String input = inputSeq.toString();
        ArrayList<String> list = new ArrayList<String>();

        Matcher matcher = new Matcher(this, inputSeq);
        int savedPos = 0;
        
        // Add text preceding each occurrence, if enough space.
        while(matcher.find() && list.size() + 1 < maxLength) {
            list.add(input.substring(savedPos, matcher.start()));
            savedPos = matcher.end();
        }
        
        // Add trailing text if enough space.
        if (list.size() < maxLength) {
            if (savedPos < input.length()) {
                list.add(input.substring(savedPos));
            } else {
                list.add("");
            }
        }
        
        // Remove trailing empty matches in the limit == 0 case.
        if (limit == 0) {
            int i = list.size() - 1;
            while (i >= 0 && "".equals(list.get(i))) {
                list.remove(i);
                i--;
            }
        }
        
        return list.toArray(new String[list.size()]);
    }

    /**
     * Quotes a given string using "\Q" and "\E", so that all other
     * meta-characters lose their special meaning. If the string is used for a
     * {@code Pattern} afterwards, it can only be matched literally.
     * 
     * @param s
     *            the string to quote.
     * 
     * @return the quoted string.
     * 
     * @since Android 1.0
     */
    public static String quote(String s) {
        StringBuffer sb = new StringBuffer().append("\\Q");
        int apos = 0;
        int k;
        while ((k = s.indexOf("\\E", apos)) >= 0) {
            sb.append(s.substring(apos, k + 2)).append("\\\\E\\Q");
            apos = k + 2;
        }

        return sb.append(s.substring(apos)).append("\\E").toString();
    }
    
    @Override
    public String toString() {
        return pattern;
    }

    @Override
    protected void finalize() throws Throwable {
        try {
            if (mNativePattern != 0) {
                NativeRegEx.close(mNativePattern);
            }
        }
        finally {
            super.finalize();
        }
    }

    /**
     * Provides serialization support
     */
    private void readObject(java.io.ObjectInputStream s)
            throws java.io.IOException, ClassNotFoundException {
        s.defaultReadObject();

        compileImpl(pattern, flags);
    }

}<|MERGE_RESOLUTION|>--- conflicted
+++ resolved
@@ -47,11 +47,7 @@
  *     boolean b2 = Pattern.matches("Hello, A[a-z]*!", "Hello, Robot!");   // false
  * </pre>
  * <p/>
-<<<<<<< HEAD
- * Please consult the <a href="package-summary.html">package documentation</a> for an
-=======
  * Please consult the <a href="package-descr.html">package documentation</a> for an
->>>>>>> ea33c632
  * overview of the regular expression syntax used in this class as well as
  * Android-specific implementation details.
  * 
