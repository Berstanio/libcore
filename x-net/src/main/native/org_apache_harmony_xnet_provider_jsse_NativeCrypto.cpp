/*
 * Copyright (C) 2007-2008 The Android Open Source Project
 *
 * Licensed under the Apache License, Version 2.0 (the "License");
 * you may not use this file except in compliance with the License.
 * You may obtain a copy of the License at
 *
 *      http://www.apache.org/licenses/LICENSE-2.0
 *
 * Unless required by applicable law or agreed to in writing, software
 * distributed under the License is distributed on an "AS IS" BASIS,
 * WITHOUT WARRANTIES OR CONDITIONS OF ANY KIND, either express or implied.
 * See the License for the specific language governing permissions and
 * limitations under the License.
 */

/**
 * Native glue for Java class org.apache.harmony.xnet.provider.jsse.NativeCrypto
 */

#define LOG_TAG "NativeCrypto"

#include <fcntl.h>
#include <sys/socket.h>
#include <unistd.h>

#include <jni.h>

#include <JNIHelp.h>
#include <LocalArray.h>

#include <openssl/dsa.h>
#include <openssl/err.h>
#include <openssl/evp.h>
#include <openssl/rand.h>
#include <openssl/rsa.h>
#include <openssl/ssl.h>

/**
 * Structure to hold JNI state for openssl callback
 */
struct jsse_ssl_app_data_t {
    JNIEnv* env;
    jobject object;
};

/**
 * Frees the SSL error state.
 *
 * OpenSSL keeps an "error stack" per thread, and given that this code
 * can be called from arbitrary threads that we don't keep track of,
 * we err on the side of freeing the error state promptly (instead of,
 * say, at thread death).
 */
static void freeSslErrorState(void) {
    ERR_clear_error();
    ERR_remove_state(0);
}

/*
 * Checks this thread's OpenSSL error queue and throws a RuntimeException if
 * necessary.
 *
 * @return 1 if an exception was thrown, 0 if not.
 */
static int throwExceptionIfNecessary(JNIEnv* env) {
    int error = ERR_get_error();
    int result = 0;

    if (error != 0) {
        char message[50];
        ERR_error_string_n(error, message, sizeof(message));
        LOGD("OpenSSL error %d: %s", error, message);
        jniThrowRuntimeException(env, message);
        result = 1;
    }

    freeSslErrorState();
    return result;
}


/**
 * Throws an SocketTimeoutException with the given string as a message.
 */
static void throwSocketTimeoutException(JNIEnv* env, const char* message) {
    if (jniThrowException(env, "java/net/SocketTimeoutException", message)) {
        LOGE("Unable to throw");
    }
}

/**
 * Throws a java.io.IOException with the given string as a message.
 */
static void throwIOExceptionStr(JNIEnv* env, const char* message) {
    if (jniThrowException(env, "java/io/IOException", message)) {
        LOGE("Unable to throw");
    }
}

/**
 * Throws an IOException with a message constructed from the current
 * SSL errors. This will also log the errors.
 *
 * @param env the JNI environment
 * @param sslReturnCode return code from failing SSL function
 * @param sslErrorCode error code returned from SSL_get_error()
 * @param message null-ok; general error message
 */
static void throwIOExceptionWithSslErrors(JNIEnv* env, int sslReturnCode,
        int sslErrorCode, const char* message) {
    const char* messageStr = NULL;
    char* str;
    int ret;

    // First consult the SSL error code for the general message.
    switch (sslErrorCode) {
        case SSL_ERROR_NONE:
            messageStr = "Ok";
            break;
        case SSL_ERROR_SSL:
            messageStr = "Failure in SSL library, usually a protocol error";
            break;
        case SSL_ERROR_WANT_READ:
            messageStr = "SSL_ERROR_WANT_READ occured. You should never see this.";
            break;
        case SSL_ERROR_WANT_WRITE:
            messageStr = "SSL_ERROR_WANT_WRITE occured. You should never see this.";
            break;
        case SSL_ERROR_WANT_X509_LOOKUP:
            messageStr = "SSL_ERROR_WANT_X509_LOOKUP occured. You should never see this.";
            break;
        case SSL_ERROR_SYSCALL:
            messageStr = "I/O error during system call";
            break;
        case SSL_ERROR_ZERO_RETURN:
            messageStr = "SSL_ERROR_ZERO_RETURN occured. You should never see this.";
            break;
        case SSL_ERROR_WANT_CONNECT:
            messageStr = "SSL_ERROR_WANT_CONNECT occured. You should never see this.";
            break;
        case SSL_ERROR_WANT_ACCEPT:
            messageStr = "SSL_ERROR_WANT_ACCEPT occured. You should never see this.";
            break;
        default:
            messageStr = "Unknown SSL error";
    }

    // Prepend either our explicit message or a default one.
    if (asprintf(&str, "%s: %s",
            (message != NULL) ? message : "SSL error", messageStr) == 0) {
        throwIOExceptionStr(env, messageStr);
        LOGV("%s", messageStr);
        freeSslErrorState();
        return;
    }

    char* allocStr = str;

    // For SSL protocol errors, SSL might have more information.
    if (sslErrorCode == SSL_ERROR_SSL) {
        // Append each error as an additional line to the message.
        for (;;) {
            char errStr[256];
            const char* file;
            int line;
            const char* data;
            int flags;
            unsigned long err =
                ERR_get_error_line_data(&file, &line, &data, &flags);
            if (err == 0) {
                break;
            }

            ERR_error_string_n(err, errStr, sizeof(errStr));

            ret = asprintf(&str, "%s\n%s (%s:%d %p:0x%08x)",
                    (allocStr == NULL) ? "" : allocStr,
                    errStr,
                    file,
                    line,
                    data,
                    flags);

            if (ret < 0) {
                break;
            }

            free(allocStr);
            allocStr = str;
        }
    // For errors during system calls, errno might be our friend.
    } else if (sslErrorCode == SSL_ERROR_SYSCALL) {
        if (asprintf(&str, "%s, %s", allocStr, strerror(errno)) >= 0) {
            free(allocStr);
            allocStr = str;
        }
    // If the error code is invalid, print it.
    } else if (sslErrorCode > SSL_ERROR_WANT_ACCEPT) {
        if (asprintf(&str, ", error code is %d", sslErrorCode) >= 0) {
            free(allocStr);
            allocStr = str;
        }
    }

    throwIOExceptionStr(env, allocStr);

    LOGV("%s", allocStr);
    free(allocStr);
    freeSslErrorState();
}

/**
 * Helper function that grabs the casts an ssl pointer and then checks for nullness.
 * If this function returns NULL and <code>throwIfNull</code> is
 * passed as <code>true</code>, then this function will call
 * <code>throwIOExceptionStr</code> before returning, so in this case of
 * NULL, a caller of this function should simply return and allow JNI
 * to do its thing.
 *
 * @param env the JNI environment
 * @param ssl_address; the ssl_address pointer as an integer
 * @param throwIfNull whether to throw if the SSL pointer is NULL
 * @returns the pointer, which may be NULL
 */
static SSL* getSslPointer(JNIEnv* env, int ssl_address, bool throwIfNull) {
    SSL* ssl = reinterpret_cast<SSL*>(static_cast<uintptr_t>(ssl_address));
    if ((ssl == NULL) && throwIfNull) {
        throwIOExceptionStr(env, "null SSL pointer");
    }

    return ssl;
}

/**
 * Converts a Java byte[] to an OpenSSL BIGNUM, allocating the BIGNUM on the
 * fly.
 */
static BIGNUM* arrayToBignum(JNIEnv* env, jbyteArray source) {
    // LOGD("Entering arrayToBignum()");

    jbyte* sourceBytes = env->GetByteArrayElements(source, NULL);
    int sourceLength = env->GetArrayLength(source);
    BIGNUM* bignum = BN_bin2bn((unsigned char*) sourceBytes, sourceLength, NULL);
    env->ReleaseByteArrayElements(source, sourceBytes, JNI_ABORT);
    return bignum;
}

/**
 * OpenSSL locking support. Taken from the O'Reilly book by Viega et al., but I
 * suppose there are not many other ways to do this on a Linux system (modulo
 * isomorphism).
 */
#define MUTEX_TYPE pthread_mutex_t
#define MUTEX_SETUP(x) pthread_mutex_init(&(x), NULL)
#define MUTEX_CLEANUP(x) pthread_mutex_destroy(&(x))
#define MUTEX_LOCK(x) pthread_mutex_lock(&(x))
#define MUTEX_UNLOCK(x) pthread_mutex_unlock(&(x))
#define THREAD_ID pthread_self()
#define THROW_EXCEPTION (-2)
#define THROW_SOCKETTIMEOUTEXCEPTION (-3)

static MUTEX_TYPE *mutex_buf = NULL;

static void locking_function(int mode, int n, const char * file, int line) {
    if (mode & CRYPTO_LOCK) {
        MUTEX_LOCK(mutex_buf[n]);
    } else {
        MUTEX_UNLOCK(mutex_buf[n]);
    }
}

static unsigned long id_function(void) {
    return ((unsigned long)THREAD_ID);
}

int THREAD_setup(void) {
    int i;

    mutex_buf = (MUTEX_TYPE *)malloc(CRYPTO_num_locks( ) * sizeof(MUTEX_TYPE));

    if(!mutex_buf) {
        return 0;
    }

    for (i = 0; i < CRYPTO_num_locks( ); i++) {
        MUTEX_SETUP(mutex_buf[i]);
    }

    CRYPTO_set_id_callback(id_function);
    CRYPTO_set_locking_callback(locking_function);

    return 1;
}

int THREAD_cleanup(void) {
    int i;

    if (!mutex_buf) {
      return 0;
    }

    CRYPTO_set_id_callback(NULL);
    CRYPTO_set_locking_callback(NULL);

    for (i = 0; i < CRYPTO_num_locks( ); i++) {
        MUTEX_CLEANUP(mutex_buf[i]);
    }

    free(mutex_buf);
    mutex_buf = NULL;

    return 1;
}

/**
 * Initialization phase for every OpenSSL job: Loads the Error strings, the
 * crypto algorithms and reset the OpenSSL library
 */
static void NativeCrypto_clinit(JNIEnv* env, jclass)
{
    SSL_load_error_strings();
    ERR_load_crypto_strings();
    SSL_library_init();
    OpenSSL_add_all_algorithms();
    THREAD_setup();
}

/**
 * public static native int EVP_PKEY_new_DSA(byte[] p, byte[] q, byte[] g, byte[] pub_key, byte[] priv_key);
 */
static EVP_PKEY* NativeCrypto_EVP_PKEY_new_DSA(JNIEnv* env, jclass clazz, jbyteArray p, jbyteArray q, jbyteArray g, jbyteArray pub_key, jbyteArray priv_key) {
    // LOGD("Entering EVP_PKEY_new_DSA()");

    DSA* dsa = DSA_new();

    dsa->p = arrayToBignum(env, p);
    dsa->q = arrayToBignum(env, q);
    dsa->g = arrayToBignum(env, g);
    dsa->pub_key = arrayToBignum(env, pub_key);

    if (priv_key != NULL) {
        dsa->priv_key = arrayToBignum(env, priv_key);
    }

    if (dsa->p == NULL || dsa->q == NULL || dsa->g == NULL || dsa->pub_key == NULL) {
        DSA_free(dsa);
        jniThrowRuntimeException(env, "Unable to convert BigInteger to BIGNUM");
        return NULL;
    }

    EVP_PKEY* pkey = EVP_PKEY_new();
    EVP_PKEY_assign_DSA(pkey, dsa);

    return pkey;
}

/**
 * private static native int EVP_PKEY_new_RSA(byte[] n, byte[] e, byte[] d, byte[] p, byte[] q);
 */
static EVP_PKEY* NativeCrypto_EVP_PKEY_new_RSA(JNIEnv* env, jclass clazz, jbyteArray n, jbyteArray e, jbyteArray d, jbyteArray p, jbyteArray q) {
    // LOGD("Entering EVP_PKEY_new_RSA()");

    RSA* rsa = RSA_new();

    rsa->n = arrayToBignum(env, n);
    rsa->e = arrayToBignum(env, e);

    if (d != NULL) {
        rsa->d = arrayToBignum(env, d);
    }

    if (p != NULL) {
        rsa->p = arrayToBignum(env, p);
    }

    if (q != NULL) {
        rsa->q = arrayToBignum(env, q);
    }

    // int check = RSA_check_key(rsa);
    // LOGI("RSA_check_key returns %d", check);

    if (rsa->n == NULL || rsa->e == NULL) {
        RSA_free(rsa);
        jniThrowRuntimeException(env, "Unable to convert BigInteger to BIGNUM");
        return NULL;
    }

    EVP_PKEY* pkey = EVP_PKEY_new();
    EVP_PKEY_assign_RSA(pkey, rsa);

    return pkey;
}

/**
 * private static native void EVP_PKEY_free(int pkey);
 */
static void NativeCrypto_EVP_PKEY_free(JNIEnv* env, jclass clazz, EVP_PKEY* pkey) {
    // LOGD("Entering EVP_PKEY_free()");

    if (pkey != NULL) {
        EVP_PKEY_free(pkey);
    }
}

/*
 * public static native int EVP_new()
 */
static jint NativeCrypto_EVP_new(JNIEnv* env, jclass clazz) {
    // LOGI("NativeCrypto_EVP_DigestNew");

    return (jint)EVP_MD_CTX_create();
}

/*
 * public static native void EVP_free(int)
 */
static void NativeCrypto_EVP_free(JNIEnv* env, jclass clazz, EVP_MD_CTX* ctx) {
    // LOGI("NativeCrypto_EVP_DigestFree");

    if (ctx != NULL) {
        EVP_MD_CTX_destroy(ctx);
    }
}

/*
 * public static native int EVP_DigestFinal(int, byte[], int)
 */
static jint NativeCrypto_EVP_DigestFinal(JNIEnv* env, jclass clazz, EVP_MD_CTX* ctx, jbyteArray hash, jint offset) {
    // LOGI("NativeCrypto_EVP_DigestFinal%x, %x, %d, %d", ctx, hash, offset);

    if (ctx == NULL || hash == NULL) {
        jniThrowNullPointerException(env, NULL);
        return -1;
    }

    int result = -1;

    jbyte* hashBytes = env->GetByteArrayElements(hash, NULL);
    EVP_DigestFinal(ctx, (unsigned char*) (hashBytes + offset), (unsigned int*)&result);
    env->ReleaseByteArrayElements(hash, hashBytes, 0);

    throwExceptionIfNecessary(env);

    return result;
}

/*
 * public static native void EVP_DigestInit(int, java.lang.String)
 */
static void NativeCrypto_EVP_DigestInit(JNIEnv* env, jclass clazz, EVP_MD_CTX* ctx, jstring algorithm) {
    // LOGI("NativeCrypto_EVP_DigestInit");

    if (ctx == NULL || algorithm == NULL) {
        jniThrowNullPointerException(env, NULL);
        return;
    }

    const char* algorithmChars = env->GetStringUTFChars(algorithm, NULL);

    const EVP_MD *digest = EVP_get_digestbynid(OBJ_txt2nid(algorithmChars));
    env->ReleaseStringUTFChars(algorithm, algorithmChars);

    if (digest == NULL) {
        jniThrowRuntimeException(env, "Hash algorithm not found");
        return;
    }

    EVP_DigestInit(ctx, digest);

    throwExceptionIfNecessary(env);
}

/*
 * public static native void EVP_DigestSize(int)
 */
static jint NativeCrypto_EVP_DigestSize(JNIEnv* env, jclass clazz, EVP_MD_CTX* ctx) {
    // LOGI("NativeCrypto_EVP_DigestSize");

    if (ctx == NULL) {
        jniThrowNullPointerException(env, NULL);
        return -1;
    }

    int result = EVP_MD_CTX_size(ctx);

    throwExceptionIfNecessary(env);

    return result;
}

/*
 * public static native void EVP_DigestBlockSize(int)
 */
static jint NativeCrypto_EVP_DigestBlockSize(JNIEnv* env, jclass clazz, EVP_MD_CTX* ctx) {
    // LOGI("NativeCrypto_EVP_DigestBlockSize");

    if (ctx == NULL) {
        jniThrowNullPointerException(env, NULL);
        return -1;
    }

    int result = EVP_MD_CTX_block_size(ctx);

    throwExceptionIfNecessary(env);

    return result;
}

/*
 * public static native void EVP_DigestUpdate(int, byte[], int, int)
 */
static void NativeCrypto_EVP_DigestUpdate(JNIEnv* env, jclass clazz, EVP_MD_CTX* ctx, jbyteArray buffer, jint offset, jint length) {
    // LOGI("NativeCrypto_EVP_DigestUpdate %x, %x, %d, %d", ctx, buffer, offset, length);

    if (ctx == NULL || buffer == NULL) {
        jniThrowNullPointerException(env, NULL);
        return;
    }

    jbyte* bufferBytes = env->GetByteArrayElements(buffer, NULL);
    EVP_DigestUpdate(ctx, (unsigned char*) (bufferBytes + offset), length);
    env->ReleaseByteArrayElements(buffer, bufferBytes, JNI_ABORT);

    throwExceptionIfNecessary(env);
}

/*
 * public static native void EVP_VerifyInit(int, java.lang.String)
 */
static void NativeCrypto_EVP_VerifyInit(JNIEnv* env, jclass clazz, EVP_MD_CTX* ctx, jstring algorithm) {
    // LOGI("NativeCrypto_EVP_VerifyInit");

    if (ctx == NULL || algorithm == NULL) {
        jniThrowNullPointerException(env, NULL);
        return;
    }

    const char* algorithmChars = env->GetStringUTFChars(algorithm, NULL);

    const EVP_MD *digest = EVP_get_digestbynid(OBJ_txt2nid(algorithmChars));
    env->ReleaseStringUTFChars(algorithm, algorithmChars);

    if (digest == NULL) {
        jniThrowRuntimeException(env, "Hash algorithm not found");
        return;
    }

    EVP_VerifyInit(ctx, digest);

    throwExceptionIfNecessary(env);
}

/*
 * public static native void EVP_VerifyUpdate(int, byte[], int, int)
 */
static void NativeCrypto_EVP_VerifyUpdate(JNIEnv* env, jclass clazz, EVP_MD_CTX* ctx, jbyteArray buffer, jint offset, jint length) {
    // LOGI("NativeCrypto_EVP_VerifyUpdate %x, %x, %d, %d", ctx, buffer, offset, length);

    if (ctx == NULL || buffer == NULL) {
        jniThrowNullPointerException(env, NULL);
        return;
    }

    jbyte* bufferBytes = env->GetByteArrayElements(buffer, NULL);
    EVP_VerifyUpdate(ctx, (unsigned char*) (bufferBytes + offset), length);
    env->ReleaseByteArrayElements(buffer, bufferBytes, JNI_ABORT);

    throwExceptionIfNecessary(env);
}

/*
 * public static native void EVP_VerifyFinal(int, byte[], int, int, int)
 */
static int NativeCrypto_EVP_VerifyFinal(JNIEnv* env, jclass clazz, EVP_MD_CTX* ctx, jbyteArray buffer, jint offset, jint length, EVP_PKEY* pkey) {
    // LOGI("NativeCrypto_EVP_VerifyFinal %x, %x, %d, %d %x", ctx, buffer, offset, length, pkey);

    if (ctx == NULL || buffer == NULL || pkey == NULL) {
        jniThrowNullPointerException(env, NULL);
        return -1;
    }

    jbyte* bufferBytes = env->GetByteArrayElements(buffer, NULL);
    int result = EVP_VerifyFinal(ctx, (unsigned char*) (bufferBytes + offset), length, pkey);
    env->ReleaseByteArrayElements(buffer, bufferBytes, JNI_ABORT);

    throwExceptionIfNecessary(env);

    return result;
}

/**
 * Convert ssl version constant to string. Based on SSL_get_version
 */
static const char* get_ssl_version(int ssl_version) {
    switch (ssl_version) {
        // newest to oldest
        case TLS1_VERSION: {
          return SSL_TXT_TLSV1;
        }
        case SSL3_VERSION: {
          return SSL_TXT_SSLV3;
        }
        case SSL2_VERSION: {
          return SSL_TXT_SSLV2;
        }
        default: {
          return "unknown";
        }
    }
}

/**
 * Convert content type constant to string.
 */
static const char* get_content_type(int content_type) {
    switch (content_type) {
        case SSL3_RT_CHANGE_CIPHER_SPEC: {
            return "SSL3_RT_CHANGE_CIPHER_SPEC";
        }
        case SSL3_RT_ALERT: {
            return "SSL3_RT_ALERT";
        }
        case SSL3_RT_HANDSHAKE: {
            return "SSL3_RT_HANDSHAKE";
        }
        case SSL3_RT_APPLICATION_DATA: {
            return "SSL3_RT_APPLICATION_DATA";
        }
        default: {
            LOGD("Unknown TLS/SSL content type %d", content_type);
            return "<unknown>";
        }
    }
}

/**
 * Simple logging call back to show hand shake messages
 */
static void ssl_msg_callback_LOG(int write_p, int ssl_version, int content_type,
                                 const void *buf, size_t len, SSL* ssl, void* arg) {
    LOGD("SSL %p %s %s %s %p %d %p",
         ssl,
         (write_p) ? "send" : "recv",
         get_ssl_version(ssl_version),
         get_content_type(content_type),
         buf,
         len,
         arg);
}

/*
 * public static native int SSL_CTX_new();
 */
static int NativeCrypto_SSL_CTX_new(JNIEnv* env, jclass clazz) {
    SSL_CTX* sslCtx = SSL_CTX_new(SSLv23_method());
    // Note: We explicitly do not allow SSLv2 to be used.
    SSL_CTX_set_options(sslCtx, SSL_OP_ALL | SSL_OP_NO_SSLv2);

    int mode = SSL_CTX_get_mode(sslCtx);
    /*
     * Turn on "partial write" mode. This means that SSL_write() will
     * behave like Posix write() and possibly return after only
     * writing a partial buffer. Note: The alternative, perhaps
     * surprisingly, is not that SSL_write() always does full writes
     * but that it will force you to retry write calls having
     * preserved the full state of the original call. (This is icky
     * and undesirable.)
     */
    mode |= SSL_MODE_ENABLE_PARTIAL_WRITE;
#if defined(SSL_MODE_SMALL_BUFFERS) /* not all SSL versions have this */
    mode |= SSL_MODE_SMALL_BUFFERS;  /* lazily allocate record buffers; usually saves
                                      * 44k over the default */
#endif
#if defined(SSL_MODE_HANDSHAKE_CUTTHROUGH) /* not all SSL versions have this */
    mode |= SSL_MODE_HANDSHAKE_CUTTHROUGH;  /* enable sending of client data as soon as
                                             * ClientCCS and ClientFinished are sent */
#endif
    SSL_CTX_set_mode(sslCtx, mode);

    // SSL_CTX_set_msg_callback(sslCtx, ssl_msg_callback_LOG); /* enable for handshake debug */
    return (jint) sslCtx;
}

static jobjectArray makeCipherList(JNIEnv* env, STACK_OF(SSL_CIPHER)* cipher_list) {
    // Create a String[].
    jclass stringClass = env->FindClass("java/lang/String");
    if (stringClass == NULL) {
        return NULL;
    }
    int cipherCount = sk_SSL_CIPHER_num(cipher_list);
    jobjectArray array = env->NewObjectArray(cipherCount, stringClass, NULL);
    if (array == NULL) {
        return NULL;
    }

    // Fill in the cipher names.
    for (int i = 0; i < cipherCount; ++i) {
        const char* c = sk_SSL_CIPHER_value(cipher_list, i)->name;
        env->SetObjectArrayElement(array, i, env->NewStringUTF(c));
    }
    return array;
}

/**
 * Loads the ciphers suites that are supported by an SSL_CTX
 * and returns them in a string array.
 */
static jobjectArray NativeCrypto_SSL_CTX_get_ciphers(JNIEnv* env,
        jclass, jint ssl_ctx_address)
{
    SSL_CTX* ssl_ctx = reinterpret_cast<SSL_CTX*>(static_cast<uintptr_t>(ssl_ctx_address));
    if (ssl_ctx == NULL) {
        jniThrowNullPointerException(env, "SSL_CTX is null");
        return NULL;
    }
    return makeCipherList(env, ssl_ctx->cipher_list);
}

/**
 * public static native void SSL_CTX_free(int ssl_ctx)
 */
static void NativeCrypto_SSL_CTX_free(JNIEnv* env,
        jclass, jint ssl_ctx_address)
{
    SSL_CTX* ssl_ctx = reinterpret_cast<SSL_CTX*>(static_cast<uintptr_t>(ssl_ctx_address));
    if (ssl_ctx == NULL) {
        jniThrowNullPointerException(env, "SSL_CTX is null");
        return;
    }
    SSL_CTX_free(ssl_ctx);
}

/**
 * Gets the chars of a String object as a '\0'-terminated UTF-8 string,
 * stored in a freshly-allocated BIO memory buffer.
 */
static BIO *stringToMemBuf(JNIEnv* env, jstring string) {
    jsize byteCount = env->GetStringUTFLength(string);
    LocalArray<1024> buf(byteCount + 1);
    env->GetStringUTFRegion(string, 0, env->GetStringLength(string), &buf[0]);

    BIO* result = BIO_new(BIO_s_mem());
    BIO_puts(result, &buf[0]);
    return result;
}

/**
 * public static native int SSL_new(int ssl_ctx, String privatekey, String certificate, byte[] seed) throws IOException;
 */
static jint NativeCrypto_SSL_new(JNIEnv* env, jclass,
        jint ssl_ctx_address, jstring privatekey, jstring certificates, jbyteArray seed)
{
    SSL_CTX* ssl_ctx = reinterpret_cast<SSL_CTX*>(static_cast<uintptr_t>(ssl_ctx_address));
    if (ssl_ctx == NULL) {
        jniThrowNullPointerException(env, "SSL_CTX is null");
        return 0;
    }

    // 'seed == null' when no SecureRandom Object is set
    // in the SSLContext.
    if (seed != NULL) {
        jbyte* randseed = env->GetByteArrayElements(seed, NULL);
        RAND_seed((unsigned char*) randseed, 1024);
        env->ReleaseByteArrayElements(seed, randseed, 0);
    } else {
        RAND_load_file("/dev/urandom", 1024);
    }

    SSL* ssl = SSL_new(ssl_ctx);
    if (ssl == NULL) {
        throwIOExceptionWithSslErrors(env, 0, 0,
                "Unable to create SSL structure");
        return NULL;
    }

    /* Java code in class OpenSSLSocketImpl does the verification. Meaning of
     * SSL_VERIFY_NONE flag in client mode: if not using an anonymous cipher
     * (by default disabled), the server will send a certificate which will
     * be checked. The result of the certificate verification process can be
     * checked after the TLS/SSL handshake using the SSL_get_verify_result(3)
     * function. The handshake will be continued regardless of the
     * verification result.
     */
    SSL_set_verify(ssl, SSL_VERIFY_NONE, NULL);

    if (privatekey != NULL) {
        BIO* privatekeybio = stringToMemBuf(env, (jstring) privatekey);
        EVP_PKEY* privatekeyevp =
          PEM_read_bio_PrivateKey(privatekeybio, NULL, 0, NULL);
        BIO_free(privatekeybio);

        if (privatekeyevp == NULL) {
            LOGE(ERR_error_string(ERR_get_error(), NULL));
            throwIOExceptionWithSslErrors(env, 0, 0,
                    "Error parsing the private key");
            SSL_free(ssl);
            return NULL;
        }

        BIO* certificatesbio = stringToMemBuf(env, (jstring) certificates);
        X509* certificatesx509 =
          PEM_read_bio_X509(certificatesbio, NULL, 0, NULL);
        BIO_free(certificatesbio);

        if (certificatesx509 == NULL) {
            LOGE(ERR_error_string(ERR_get_error(), NULL));
            throwIOExceptionWithSslErrors(env, 0, 0,
                    "Error parsing the certificates");
            EVP_PKEY_free(privatekeyevp);
            SSL_free(ssl);
            return NULL;
        }

        int ret = SSL_use_certificate(ssl, certificatesx509);
        if (ret != 1) {
            LOGE(ERR_error_string(ERR_get_error(), NULL));
            throwIOExceptionWithSslErrors(env, ret, 0,
                    "Error setting the certificates");
            X509_free(certificatesx509);
            EVP_PKEY_free(privatekeyevp);
            SSL_free(ssl);
            return NULL;
        }

        ret = SSL_use_PrivateKey(ssl, privatekeyevp);
        if (ret != 1) {
            LOGE(ERR_error_string(ERR_get_error(), NULL));
            throwIOExceptionWithSslErrors(env, ret, 0,
                    "Error setting the private key");
            X509_free(certificatesx509);
            EVP_PKEY_free(privatekeyevp);
            SSL_free(ssl);
            return NULL;
        }

        ret = SSL_check_private_key(ssl);
        if (ret != 1) {
            throwIOExceptionWithSslErrors(env, ret, 0,
                    "Error checking the private key");
            X509_free(certificatesx509);
            EVP_PKEY_free(privatekeyevp);
            SSL_free(ssl);
            return NULL;
        }
    }
    return (jint)ssl;
}

/**
 * public static native long SSL_get_options(int ssl);
 */
static jlong NativeCrypto_SSL_get_options(JNIEnv* env, jclass,
        jint ssl_address) {
    SSL* ssl = getSslPointer(env, ssl_address, true);
    if (ssl == NULL) {
      return 0;
    }
    return SSL_get_options(ssl);
}

/**
 * public static native long SSL_set_options(int ssl, long options);
 */
static jlong NativeCrypto_SSL_set_options(JNIEnv* env, jclass,
        jint ssl_address, jlong options) {
    SSL* ssl = getSslPointer(env, ssl_address, true);
    if (ssl == NULL) {
      return 0 ;
    }
    return SSL_set_options(ssl, options);
}

/**
 * Loads the ciphers suites that are enabled in the SSL
 * and returns them in a string array.
 */
static jobjectArray NativeCrypto_SSL_get_ciphers(JNIEnv* env,
        jclass, jint ssl_address)
{
    SSL* ssl = getSslPointer(env, ssl_address, true);
    if (ssl == NULL) {
      return NULL;
    }
    return makeCipherList(env, SSL_get_ciphers(ssl));
}

/**
 * Sets the ciphers suites that are enabled in the SSL
 */
static void NativeCrypto_SSL_set_cipher_list(JNIEnv* env, jclass,
        jint ssl_address, jstring controlString)
{
    SSL* ssl = getSslPointer(env, ssl_address, true);
    if (ssl == NULL) {
      return;
    }
    const char* str = env->GetStringUTFChars(controlString, NULL);
    int rc = SSL_set_cipher_list(ssl, str);
    env->ReleaseStringUTFChars(controlString, str);
    if (rc == 0) {
        freeSslErrorState();
        jniThrowException(env, "java/lang/IllegalArgumentException",
                          "Illegal cipher suite strings.");
    }
}

/**
 * Our additional application data needed for getting synchronization right.
 * This maybe warrants a bit of lengthy prose:
 *
 * (1) We use a flag to reflect whether we consider the SSL connection alive.
 * Any read or write attempt loops will be cancelled once this flag becomes 0.
 *
 * (2) We use an int to count the number of threads that are blocked by the
 * underlying socket. This may be at most two (one reader and one writer), since
 * the Java layer ensures that no more threads will enter the native code at the
 * same time.
 *
 * (3) The pipe is used primarily as a means of cancelling a blocking select()
 * when we want to close the connection (aka "emergency button"). It is also
 * necessary for dealing with a possible race condition situation: There might
 * be cases where both threads see an SSL_ERROR_WANT_READ or
 * SSL_ERROR_WANT_WRITE. Both will enter a select() with the proper argument.
 * If one leaves the select() successfully before the other enters it, the
 * "success" event is already consumed and the second thread will be blocked,
 * possibly forever (depending on network conditions).
 *
 * The idea for solving the problem looks like this: Whenever a thread is
 * successful in moving around data on the network, and it knows there is
 * another thread stuck in a select(), it will write a byte to the pipe, waking
 * up the other thread. A thread that returned from select(), on the other hand,
 * knows whether it's been woken up by the pipe. If so, it will consume the
 * byte, and the original state of affairs has been restored.
 *
 * The pipe may seem like a bit of overhead, but it fits in nicely with the
 * other file descriptors of the select(), so there's only one condition to wait
 * for.
 *
 * (4) Finally, a mutex is needed to make sure that at most one thread is in
 * either SSL_read() or SSL_write() at any given time. This is an OpenSSL
 * requirement. We use the same mutex to guard the field for counting the
 * waiting threads.
 *
 * Note: The current implementation assumes that we don't have to deal with
 * problems induced by multiple cores or processors and their respective
 * memory caches. One possible problem is that of inconsistent views on the
 * "aliveAndKicking" field. This could be worked around by also enclosing all
 * accesses to that field inside a lock/unlock sequence of our mutex, but
 * currently this seems a bit like overkill.
 */
typedef struct app_data {
    volatile int aliveAndKicking;
    int waitingThreads;
    int fdsEmergency[2];
    MUTEX_TYPE mutex;
} APP_DATA;

/**
 * Creates our application data and attaches it to a given SSL connection.
 *
 * @param ssl The SSL connection to attach the data to.
 * @return 0 on success, -1 on failure.
 */
static int sslCreateAppData(SSL* ssl) {
    APP_DATA* data = (APP_DATA*) malloc(sizeof(APP_DATA));

    memset(data, 0, sizeof(APP_DATA));

    data->aliveAndKicking = 1;
    data->waitingThreads = 0;
    data->fdsEmergency[0] = -1;
    data->fdsEmergency[1] = -1;

    if (pipe(data->fdsEmergency) == -1) {
        free(data);
        return -1;
    }

    if (MUTEX_SETUP(data->mutex) == -1) {
        free(data);
        return -1;
    }

    SSL_set_app_data(ssl, (char*) data);

    return 0;
}

/**
 * Destroys our application data, cleaning up everything in the process.
 *
 * @param ssl The SSL connection to take the data from.
 */
static void sslDestroyAppData(SSL* ssl) {
    APP_DATA* data = (APP_DATA*) SSL_get_app_data(ssl);

    if (data != NULL) {
        SSL_set_app_data(ssl, NULL);

        data->aliveAndKicking = 0;

        if (data->fdsEmergency[0] != -1) {
            close(data->fdsEmergency[0]);
        }

        if (data->fdsEmergency[1] != -1) {
            close(data->fdsEmergency[1]);
        }

        MUTEX_CLEANUP(data->mutex);

        free(data);
    }
}

/**
 * public static native void SSL_free(int ssl);
 */
static void NativeCrypto_SSL_free(JNIEnv* env, jclass, jint ssl_address)
{
    SSL* ssl = getSslPointer(env, ssl_address, true);
    if (ssl == NULL) {
      return;
    }
    sslDestroyAppData(ssl);
    SSL_free(ssl);
}

/*
 * Defines the mapping from Java methods and their signatures
 * to native functions. Order is (1) Java name, (2) signature,
 * (3) pointer to C function.
 */
static JNINativeMethod sNativeCryptoMethods[] = {
    { "clinit",              "()V",           (void*)NativeCrypto_clinit},
    { "EVP_PKEY_new_DSA",    "([B[B[B[B[B)I", (void*)NativeCrypto_EVP_PKEY_new_DSA },
    { "EVP_PKEY_new_RSA",    "([B[B[B[B[B)I", (void*)NativeCrypto_EVP_PKEY_new_RSA },
    { "EVP_PKEY_free",       "(I)V",          (void*)NativeCrypto_EVP_PKEY_free },
    { "EVP_new",             "()I",           (void*)NativeCrypto_EVP_new },
    { "EVP_free",            "(I)V",          (void*)NativeCrypto_EVP_free },
    { "EVP_DigestFinal",     "(I[BI)I",       (void*)NativeCrypto_EVP_DigestFinal },
    { "EVP_DigestInit",      "(ILjava/lang/String;)V", (void*)NativeCrypto_EVP_DigestInit },
    { "EVP_DigestBlockSize", "(I)I",          (void*)NativeCrypto_EVP_DigestBlockSize },
    { "EVP_DigestSize",      "(I)I",          (void*)NativeCrypto_EVP_DigestSize },
    { "EVP_DigestUpdate",    "(I[BII)V",      (void*)NativeCrypto_EVP_DigestUpdate },
    { "EVP_VerifyInit",      "(ILjava/lang/String;)V", (void*)NativeCrypto_EVP_VerifyInit },
    { "EVP_VerifyUpdate",    "(I[BII)V",      (void*)NativeCrypto_EVP_VerifyUpdate },
    { "EVP_VerifyFinal",     "(I[BIII)I",     (void*)NativeCrypto_EVP_VerifyFinal },
    { "SSL_CTX_new",         "()I",           (void*)NativeCrypto_SSL_CTX_new },
    { "SSL_CTX_get_ciphers", "(I)[Ljava/lang/String;", (void*)NativeCrypto_SSL_CTX_get_ciphers},
    { "SSL_CTX_free",        "(I)V",          (void*)NativeCrypto_SSL_CTX_free },
    { "SSL_new",             "(ILjava/lang/String;Ljava/lang/String;[B)I", (void*)NativeCrypto_SSL_new},
    { "SSL_get_options",     "(I)J",          (void*)NativeCrypto_SSL_get_options },
    { "SSL_set_options",     "(IJ)J",         (void*)NativeCrypto_SSL_set_options },
    { "SSL_get_ciphers",     "(I)[Ljava/lang/String;", (void*)NativeCrypto_SSL_get_ciphers},
    { "SSL_set_cipher_list", "(ILjava/lang/String;)V", (void*)NativeCrypto_SSL_set_cipher_list},
    { "SSL_free",            "(I)V",          (void*)NativeCrypto_SSL_free},
};

/**
 * Module scope variables initialized during JNI registration.
 */
static jfieldID field_Socket_mImpl;
static jfieldID field_Socket_mFD;

// ============================================================================
// === OpenSSL-related helper stuff begins here. ==============================
// ============================================================================

int get_socket_timeout(int type, int sd) {
    struct timeval tv;
    socklen_t len = sizeof(tv);
    if (getsockopt(sd, SOL_SOCKET, type, &tv, &len) < 0) {
         LOGE("getsockopt(%d, SOL_SOCKET): %s (%d)",
              sd,
              strerror(errno),
              errno);
        return 0;
    }
    // LOGI("Current socket timeout (%d(s), %d(us))!",
    //      (int)tv.tv_sec, (int)tv.tv_usec);
    int timeout = tv.tv_sec * 1000 + tv.tv_usec / 1000;
    return timeout;
}

#ifdef TIMEOUT_DEBUG_SSL

void print_socket_timeout(const char* name, int type, int sd) {
    struct timeval tv;
    int len = sizeof(tv);
    if (getsockopt(sd, SOL_SOCKET, type, &tv, &len) < 0) {
         LOGE("getsockopt(%d, SOL_SOCKET, %s): %s (%d)",
              sd,
              name,
              strerror(errno),
              errno);
    }
    LOGI("Current socket %s is (%d(s), %d(us))!",
          name, (int)tv.tv_sec, (int)tv.tv_usec);
}

void print_timeout(const char* method, SSL* ssl) {
    LOGI("SSL_get_default_timeout %d in %s", SSL_get_default_timeout(ssl), method);
    int fd = SSL_get_fd(ssl);
    print_socket_timeout("SO_RCVTIMEO", SO_RCVTIMEO, fd);
    print_socket_timeout("SO_SNDTIMEO", SO_SNDTIMEO, fd);
}

#endif

/**
 * Dark magic helper function that checks, for a given SSL session, whether it
 * can SSL_read() or SSL_write() without blocking. Takes into account any
 * concurrent attempts to close the SSL session from the Java side. This is
 * needed to get rid of the hangs that occur when thread #1 closes the SSLSocket
 * while thread #2 is sitting in a blocking read or write. The type argument
 * specifies whether we are waiting for readability or writability. It expects
 * to be passed either SSL_ERROR_WANT_READ or SSL_ERROR_WANT_WRITE, since we
 * only need to wait in case one of these problems occurs.
 *
 * @param type Either SSL_ERROR_WANT_READ or SSL_ERROR_WANT_WRITE
 * @param fd The file descriptor to wait for (the underlying socket)
 * @param data The application data structure with mutex info etc.
 * @param timeout The timeout value for select call, with the special value
 *                0 meaning no timeout at all (wait indefinitely). Note: This is
 *                the Java semantics of the timeout value, not the usual
 *                select() semantics.
 * @return The result of the inner select() call, -1 on additional errors
 */
static int sslSelect(int type, int fd, APP_DATA *data, int timeout) {
    fd_set rfds;
    fd_set wfds;

    FD_ZERO(&rfds);
    FD_ZERO(&wfds);

    if (type == SSL_ERROR_WANT_READ) {
        FD_SET(fd, &rfds);
    } else {
        FD_SET(fd, &wfds);
    }

    FD_SET(data->fdsEmergency[0], &rfds);

    int max = fd > data->fdsEmergency[0] ? fd : data->fdsEmergency[0];

    // Build a struct for the timeout data if we actually want a timeout.
    struct timeval tv;
    struct timeval *ptv;
    if (timeout > 0) {
        tv.tv_sec = timeout / 1000;
        tv.tv_usec = 0;
        ptv = &tv;
    } else {
        ptv = NULL;
    }

    // LOGD("Doing select() for SSL_ERROR_WANT_%s...", type == SSL_ERROR_WANT_READ ? "READ" : "WRITE");
    int result = select(max + 1, &rfds, &wfds, NULL, ptv);
    // LOGD("Returned from select(), result is %d", result);

    // Lock
    if (MUTEX_LOCK(data->mutex) == -1) {
        return -1;
    }

    // If we have been woken up by the emergency pipe, there must be a token in
    // it. Thus we can safely read it (even in a blocking way).
    if (FD_ISSET(data->fdsEmergency[0], &rfds)) {
        char token;
        do {
            read(data->fdsEmergency[0], &token, 1);
        } while (errno == EINTR);
    }

    // Tell the world that there is now one thread less waiting for the
    // underlying network.
    data->waitingThreads--;

    // Unlock
    MUTEX_UNLOCK(data->mutex);
    // LOGD("leave sslSelect");
    return result;
}

/**
 * Helper function that wakes up a thread blocked in select(), in case there is
 * one. Is being called by sslRead() and sslWrite() as well as by JNI glue
 * before closing the connection.
 *
 * @param data The application data structure with mutex info etc.
 */
static void sslNotify(APP_DATA *data) {
    // Write a byte to the emergency pipe, so a concurrent select() can return.
    // Note we have to restore the errno of the original system call, since the
    // caller relies on it for generating error messages.
    int errnoBackup = errno;
    char token = '*';
    do {
        errno = 0;
        write(data->fdsEmergency[1], &token, 1);
    } while (errno == EINTR);
    errno = errnoBackup;
}

/**
 * Helper function which does the actual reading. The Java layer guarantees that
 * at most one thread will enter this function at any given time.
 *
 * @param ssl non-null; the SSL context
 * @param buf non-null; buffer to read into
 * @param len length of the buffer, in bytes
 * @param sslReturnCode original SSL return code
 * @param sslErrorCode filled in with the SSL error code in case of error
 * @return number of bytes read on success, -1 if the connection was
 * cleanly shut down, or THROW_EXCEPTION if an exception should be thrown.
 */
static int sslRead(SSL* ssl, char* buf, jint len, int* sslReturnCode,
        int* sslErrorCode, int timeout) {

    // LOGD("Entering sslRead, caller requests to read %d bytes...", len);

    if (len == 0) {
        // Don't bother doing anything in this case.
        return 0;
    }

    int fd = SSL_get_fd(ssl);
    BIO *bio = SSL_get_rbio(ssl);

    APP_DATA* data = (APP_DATA*) SSL_get_app_data(ssl);

    while (data->aliveAndKicking) {
        errno = 0;

        // Lock
        if (MUTEX_LOCK(data->mutex) == -1) {
            return -1;
        }

        unsigned int bytesMoved = BIO_number_read(bio) + BIO_number_written(bio);

        // LOGD("Doing SSL_Read()");
        int result = SSL_read(ssl, buf, len);
        int error = SSL_ERROR_NONE;
        if (result <= 0) {
            error = SSL_get_error(ssl, result);
            freeSslErrorState();
        }
        // LOGD("Returned from SSL_Read() with result %d, error code %d", result, error);

        // If we have been successful in moving data around, check whether it
        // might make sense to wake up other blocked threads, so they can give
        // it a try, too.
        if (BIO_number_read(bio) + BIO_number_written(bio) != bytesMoved && data->waitingThreads > 0) {
            sslNotify(data);
        }

        // If we are blocked by the underlying socket, tell the world that
        // there will be one more waiting thread now.
        if (error == SSL_ERROR_WANT_READ || error == SSL_ERROR_WANT_WRITE) {
            data->waitingThreads++;
        }

        // Unlock
        MUTEX_UNLOCK(data->mutex);

        switch (error) {
             // Sucessfully read at least one byte.
            case SSL_ERROR_NONE: {
                return result;
            }

            // Read zero bytes. End of stream reached.
            case SSL_ERROR_ZERO_RETURN: {
                return -1;
            }

            // Need to wait for availability of underlying layer, then retry.
            case SSL_ERROR_WANT_READ:
            case SSL_ERROR_WANT_WRITE: {
                int selectResult = sslSelect(error, fd, data, timeout);
                if (selectResult == -1) {
                    *sslReturnCode = -1;
                    *sslErrorCode = error;
                    return THROW_EXCEPTION;
                } else if (selectResult == 0) {
                    return THROW_SOCKETTIMEOUTEXCEPTION;
                }

                break;
            }

            // A problem occured during a system call, but this is not
            // necessarily an error.
            case SSL_ERROR_SYSCALL: {
                // Connection closed without proper shutdown. Tell caller we
                // have reached end-of-stream.
                if (result == 0) {
                    return -1;
                }

                // System call has been interrupted. Simply retry.
                if (errno == EINTR) {
                    break;
                }

                // Note that for all other system call errors we fall through
                // to the default case, which results in an Exception.
            }

            // Everything else is basically an error.
            default: {
                *sslReturnCode = result;
                *sslErrorCode = error;
                return THROW_EXCEPTION;
            }
        }
    }

    return -1;
}

/**
 * Helper function which does the actual writing. The Java layer guarantees that
 * at most one thread will enter this function at any given time.
 *
 * @param ssl non-null; the SSL context
 * @param buf non-null; buffer to write
 * @param len length of the buffer, in bytes
 * @param sslReturnCode original SSL return code
 * @param sslErrorCode filled in with the SSL error code in case of error
 * @return number of bytes read on success, -1 if the connection was
 * cleanly shut down, or THROW_EXCEPTION if an exception should be thrown.
 */
static int sslWrite(SSL* ssl, const char* buf, jint len, int* sslReturnCode,
        int* sslErrorCode) {

    // LOGD("Entering sslWrite(), caller requests to write %d bytes...", len);

    if (len == 0) {
        // Don't bother doing anything in this case.
        return 0;
    }

    int fd = SSL_get_fd(ssl);
    BIO *bio = SSL_get_wbio(ssl);

    APP_DATA* data = (APP_DATA*) SSL_get_app_data(ssl);

    int count = len;

    while (data->aliveAndKicking && len > 0) {
        errno = 0;
        if (MUTEX_LOCK(data->mutex) == -1) {
            return -1;
        }

        unsigned int bytesMoved = BIO_number_read(bio) + BIO_number_written(bio);

        // LOGD("Doing SSL_write() with %d bytes to go", len);
        int result = SSL_write(ssl, buf, len);
        int error = SSL_ERROR_NONE;
        if (result <= 0) {
            error = SSL_get_error(ssl, result);
            freeSslErrorState();
        }
        // LOGD("Returned from SSL_write() with result %d, error code %d", result, error);

        // If we have been successful in moving data around, check whether it
        // might make sense to wake up other blocked threads, so they can give
        // it a try, too.
        if (BIO_number_read(bio) + BIO_number_written(bio) != bytesMoved && data->waitingThreads > 0) {
            sslNotify(data);
        }

        // If we are blocked by the underlying socket, tell the world that
        // there will be one more waiting thread now.
        if (error == SSL_ERROR_WANT_READ || error == SSL_ERROR_WANT_WRITE) {
            data->waitingThreads++;
        }

        MUTEX_UNLOCK(data->mutex);

        switch (error) {
             // Sucessfully write at least one byte.
            case SSL_ERROR_NONE: {
                buf += result;
                len -= result;
                break;
            }

            // Wrote zero bytes. End of stream reached.
            case SSL_ERROR_ZERO_RETURN: {
                return -1;
            }

            // Need to wait for availability of underlying layer, then retry.
            // The concept of a write timeout doesn't really make sense, and
            // it's also not standard Java behavior, so we wait forever here.
            case SSL_ERROR_WANT_READ:
            case SSL_ERROR_WANT_WRITE: {
                int selectResult = sslSelect(error, fd, data, 0);
                if (selectResult == -1) {
                    *sslReturnCode = -1;
                    *sslErrorCode = error;
                    return THROW_EXCEPTION;
                } else if (selectResult == 0) {
                    return THROW_SOCKETTIMEOUTEXCEPTION;
                }

                break;
            }

            // An problem occured during a system call, but this is not
            // necessarily an error.
            case SSL_ERROR_SYSCALL: {
                // Connection closed without proper shutdown. Tell caller we
                // have reached end-of-stream.
                if (result == 0) {
                    return -1;
                }

                // System call has been interrupted. Simply retry.
                if (errno == EINTR) {
                    break;
                }

                // Note that for all other system call errors we fall through
                // to the default case, which results in an Exception.
            }

            // Everything else is basically an error.
            default: {
                *sslReturnCode = result;
                *sslErrorCode = error;
                return THROW_EXCEPTION;
            }
        }
    }
    // LOGD("Successfully wrote %d bytes", count);

    return count;
}

/**
 * Helper function that creates an RSA public key from two buffers containing
 * the big-endian bit representation of the modulus and the public exponent.
 *
 * @param mod The data of the modulus
 * @param modLen The length of the modulus data
 * @param exp The data of the exponent
 * @param expLen The length of the exponent data
 *
 * @return A pointer to the new RSA structure, or NULL on error
 */
static RSA* rsaCreateKey(unsigned char* mod, int modLen, unsigned char* exp, int expLen) {
    // LOGD("Entering rsaCreateKey()");

    RSA* rsa = RSA_new();

    rsa->n = BN_bin2bn((unsigned char*) mod, modLen, NULL);
    rsa->e = BN_bin2bn((unsigned char*) exp, expLen, NULL);

    if (rsa->n == NULL || rsa->e == NULL) {
        RSA_free(rsa);
        return NULL;
    }

    return rsa;
}

/**
 * Helper function that frees an RSA key. Just calls the corresponding OpenSSL
 * function.
 *
 * @param rsa The pointer to the new RSA structure to free.
 */
static void rsaFreeKey(RSA* rsa) {
    // LOGD("Entering rsaFreeKey()");

    if (rsa != NULL) {
        RSA_free(rsa);
    }
}

/**
 * Helper function that verifies a given RSA signature for a given message.
 *
 * @param msg The message to verify
 * @param msgLen The length of the message
 * @param sig The signature to verify
 * @param sigLen The length of the signature
 * @param algorithm The name of the hash/sign algorithm to use, e.g. "RSA-SHA1"
 * @param rsa The RSA public key to use
 *
 * @return 1 on success, 0 on failure, -1 on error (check SSL errors then)
 *
 */
static int rsaVerify(unsigned char* msg, unsigned int msgLen, unsigned char* sig,
                     unsigned int sigLen, char* algorithm, RSA* rsa) {

    // LOGD("Entering rsaVerify(%x, %d, %x, %d, %s, %x)", msg, msgLen, sig, sigLen, algorithm, rsa);

    int result = -1;

    EVP_PKEY* key = EVP_PKEY_new();
    EVP_PKEY_set1_RSA(key, rsa);

    const EVP_MD *type = EVP_get_digestbyname(algorithm);
    if (type == NULL) {
        goto cleanup;
    }

    EVP_MD_CTX ctx;

    EVP_MD_CTX_init(&ctx);
    if (EVP_VerifyInit_ex(&ctx, type, NULL) == 0) {
        goto cleanup;
    }

    EVP_VerifyUpdate(&ctx, msg, msgLen);
    result = EVP_VerifyFinal(&ctx, sig, sigLen, key);
    EVP_MD_CTX_cleanup(&ctx);

    cleanup:

    if (key != NULL) {
        EVP_PKEY_free(key);
    }

    return result;
}

// ============================================================================
// === OpenSSL-related helper stuff ends here. JNI glue follows. ==============
// ============================================================================

/**
 * A connection within an OpenSSL context is established. (1) A new socket is
 * constructed, (2) the TLS/SSL handshake with a server is initiated.
 */
static jboolean org_apache_harmony_xnet_provider_jsse_OpenSSLSocketImpl_connect(JNIEnv* env, jclass,
        jint ssl_address, jobject socketObject, jint timeout, jboolean client_mode, jint ssl_session_address)
{
    // LOGD("ENTER connect");
    SSL* ssl = getSslPointer(env, ssl_address, true);
    if (ssl == NULL) {
      return (jboolean) false;
    }
    SSL_SESSION* ssl_session = reinterpret_cast<SSL_SESSION*>(static_cast<uintptr_t>(ssl_session_address));

    jobject socketImplObject = env->GetObjectField(socketObject, field_Socket_mImpl);
    if (socketImplObject == NULL) {
        throwIOExceptionStr(env,
            "couldn't get the socket impl from the socket");
        return (jboolean) false;
    }

    jobject fdObject = env->GetObjectField(socketImplObject, field_Socket_mFD);
    if (fdObject == NULL) {
        throwIOExceptionStr(env,
            "couldn't get the file descriptor from the socket impl");
        return (jboolean) false;
    }

    int fd = jniGetFDFromFileDescriptor(env, fdObject);

    int ret = SSL_set_fd(ssl, fd);

    if (ret != 1) {
        throwIOExceptionWithSslErrors(env, ret, 0,
                "Error setting the file descriptor");
        SSL_clear(ssl);
        return (jboolean) false;
    }

    if (ssl_session != NULL) {
        // LOGD("Trying to reuse session %p", ssl_session);
        ret = SSL_set_session(ssl, ssl_session);
        if (ret != 1) {
            /*
             * Translate the error, and throw if it turns out to be a real
             * problem.
             */
            int sslErrorCode = SSL_get_error(ssl, ret);
            if (sslErrorCode != SSL_ERROR_ZERO_RETURN) {
                throwIOExceptionWithSslErrors(env, ret, sslErrorCode,
                        "SSL session set");
                SSL_clear(ssl);
                return (jboolean) false;
            }
        }
    }

    /*
     * Make socket non-blocking, so SSL_connect SSL_read() and SSL_write() don't hang
     * forever and we can use select() to find out if the socket is ready.
     */
    int mode = fcntl(fd, F_GETFL);
    if (mode == -1 || fcntl(fd, F_SETFL, mode | O_NONBLOCK) == -1) {
        throwIOExceptionStr(env, "Unable to make socket non blocking");
        SSL_clear(ssl);
        return (jboolean) false;
    }

    /*
     * Create our special application data.
     */
    if (sslCreateAppData(ssl) == -1) {
        throwIOExceptionStr(env, "Unable to create application data");
        SSL_clear(ssl);
        // TODO
        return (jboolean) false;
    }

    APP_DATA* data = (APP_DATA*) SSL_get_app_data(ssl);

    while (data->aliveAndKicking) {
        errno = 0;
        ret = SSL_connect(ssl);
        if (ret == 1) {
            break;
        } else if (errno == EINTR) {
            continue;
        } else {
            // LOGD("SSL_connect: result %d, errno %d, timeout %d", ret, errno, timeout);
            int error = SSL_get_error(ssl, ret);

            /*
             * If SSL_connect doesn't succeed due to the socket being
             * either unreadable or unwritable, we use sslSelect to
             * wait for it to become ready. If that doesn't happen
             * before the specified timeout or an error occurs, we
             * cancel the handshake. Otherwise we try the SSL_connect
             * again.
             */
            if (error == SSL_ERROR_WANT_READ || error == SSL_ERROR_WANT_WRITE) {
                data->waitingThreads++;
                int selectResult = sslSelect(error, fd, data, timeout);

                if (selectResult == -1) {
                    throwIOExceptionWithSslErrors(env, -1, error,
                        "Connect error");
                    SSL_clear(ssl);
                    return (jboolean) false;
                } else if (selectResult == 0) {
                    throwSocketTimeoutException(env, "SSL handshake timed out");
                    SSL_clear(ssl);
                    freeSslErrorState();
                    return (jboolean) false;
                }
            } else {
                LOGE("Unknown error %d during connect", error);
                break;
            }
        }
    }

    if (ret != 1) {
        /*
         * Translate the error, and throw if it turns out to be a real
         * problem.
         */
        int sslErrorCode = SSL_get_error(ssl, ret);
        if (sslErrorCode != SSL_ERROR_ZERO_RETURN) {
            throwIOExceptionWithSslErrors(env, ret, sslErrorCode,
                    "SSL handshake failure");
            SSL_clear(ssl);
            return (jboolean) false;
        }
    }

    if (ssl_session != NULL) {
        ret = SSL_session_reused(ssl);
        // if (ret == 1) LOGD("Session %p was reused", ssl_session);
        // else LOGD("Session %p was not reused, using new session %p", ssl_session, SSL_get_session(ssl));
        return (jboolean) ret;
    } else {
        // LOGD("New session %p was negotiated", SSL_get_session(ssl));
        return (jboolean) 0;
    }
    // LOGD("LEAVE connect");
}

static jint org_apache_harmony_xnet_provider_jsse_OpenSSLSocketImpl_getsslsession(JNIEnv* env, jclass,
        jint jssl)
{
    return (jint) SSL_get1_session((SSL*) jssl);
}

static jint org_apache_harmony_xnet_provider_jsse_OpenSSLSocketImpl_accept(JNIEnv* env, jclass,
        jint ssl_address, jobject socketObject)
{
    SSL* serverSocketSsl = reinterpret_cast<SSL*>(static_cast<uintptr_t>(ssl_address));
    if (serverSocketSsl == NULL) {
        throwIOExceptionWithSslErrors(env, 0, 0,
                "Unusable SSL structure");
        return NULL;
    }

    SSL* ssl = SSL_dup(serverSocketSsl);
    if (ssl == NULL) {
        throwIOExceptionWithSslErrors(env, 0, 0,
                "Unable to create SSL structure");
        return NULL;
    }

    jobject socketImplObject = env->GetObjectField(socketObject, field_Socket_mImpl);
    if (socketImplObject == NULL) {
        throwIOExceptionStr(env, "couldn't get the socket impl from the socket");
        return NULL;
    }

    jobject fdObject = env->GetObjectField(socketImplObject, field_Socket_mFD);
    if (fdObject == NULL) {
        throwIOExceptionStr(env, "couldn't get the file descriptor from the socket impl");
        return NULL;
    }


    int sd = jniGetFDFromFileDescriptor(env, fdObject);

    BIO* bio = BIO_new_socket(sd, BIO_NOCLOSE);
    SSL_set_bio(ssl, bio, bio);

    /*
     * Fill in the stack allocated appdata structure needed for the
     * certificate callback and store this in the SSL application data
     * slot.
     */
    jsse_ssl_app_data_t appdata;
    appdata.env = env;
    appdata.object = socketObject;
    SSL_set_app_data(ssl, &appdata);

    /*
     * Do the actual SSL_accept(). It is possible this code is insufficient.
     * Maybe we need to deal with all the special SSL error cases (WANT_*),
     * just like we do for SSL_connect(). But currently it is looking ok.
     */
    int ret = SSL_accept(ssl);

    /*
     * Clear the SSL application data slot again, so we can safely use it for
     * our ordinary synchronization structure afterwards. Also, we don't want
     * sslDestroyAppData() to think that there is something that needs to be
     * freed right now (in case of an error).
     */
    SSL_set_app_data(ssl, NULL);

    if (ret == 0) {
        /*
         * The other side closed the socket before the handshake could be
         * completed, but everything is within the bounds of the TLS protocol.
         * We still might want to find out the real reason of the failure.
         */
        int sslErrorCode = SSL_get_error(ssl, ret);
        if (sslErrorCode == SSL_ERROR_NONE ||
            (sslErrorCode == SSL_ERROR_SYSCALL && errno == 0)) {
          throwIOExceptionStr(env, "Connection closed by peer");
        } else {
          throwIOExceptionWithSslErrors(env, ret, sslErrorCode,
              "Trouble accepting connection");
    	}
        SSL_clear(ssl);
        return NULL;
    } else if (ret < 0) {
        /*
         * Translate the error and throw exception. We are sure it is an error
         * at this point.
         */
        int sslErrorCode = SSL_get_error(ssl, ret);
        throwIOExceptionWithSslErrors(env, ret, sslErrorCode,
                "Trouble accepting connection");
        SSL_clear(ssl);
        return NULL;
    }

    /*
     * Make socket non-blocking, so SSL_read() and SSL_write() don't hang
     * forever and we can use select() to find out if the socket is ready.
     */
    int fd = SSL_get_fd(ssl);
    int mode = fcntl(fd, F_GETFL);
    if (mode == -1 || fcntl(fd, F_SETFL, mode | O_NONBLOCK) == -1) {
        throwIOExceptionStr(env, "Unable to make socket non blocking");
        SSL_clear(ssl);
        return NULL;
    }

    /*
     * Create our special application data.
     */
    if (sslCreateAppData(ssl) == -1) {
        throwIOExceptionStr(env, "Unable to create application data");
        SSL_clear(ssl);
        return NULL;
    }

    return (jint) ssl;
}

#define SSL_AUTH_MASK           0x00007F00L
#define SSL_aRSA                0x00000100L /* Authenticate with RSA */
#define SSL_aDSS                0x00000200L /* Authenticate with DSS */
#define SSL_DSS                 SSL_aDSS
#define SSL_aFZA                0x00000400L
#define SSL_aNULL               0x00000800L /* no Authenticate, ADH */
#define SSL_aDH                 0x00001000L /* no Authenticate, ADH */
#define SSL_aKRB5               0x00002000L /* Authenticate with KRB5 */
#define SSL_aECDSA              0x00004000L /* Authenticate with ECDSA */

/**
 * Sets  the client's crypto algorithms and authentication methods.
 */
static jstring org_apache_harmony_xnet_provider_jsse_OpenSSLSocketImpl_cipherauthenticationmethod(JNIEnv* env,
        jclass, jint ssl_address)
{
    SSL* ssl = getSslPointer(env, ssl_address, true);
    if (ssl == NULL) {
        return NULL;
    }

    SSL_CIPHER* cipher = SSL_get_current_cipher(ssl);

    unsigned long alg = cipher->algorithms;

    const char *au;
    switch (alg&SSL_AUTH_MASK) {
        case SSL_aRSA:
            au="RSA";
            break;
        case SSL_aDSS:
            au="DSS";
            break;
        case SSL_aDH:
            au="DH";
            break;
        case SSL_aFZA:
            au = "FZA";
            break;
        case SSL_aNULL:
            au="None";
            break;
        case SSL_aECDSA:
            au="ECDSA";
            break;
        default:
            au="unknown";
            break;
    }

    jstring ret = env->NewStringUTF(au);

    return ret;
}

/**
 * OpenSSL read function (1): only one chunk is read (returned as jint).
 */
static jint org_apache_harmony_xnet_provider_jsse_OpenSSLSocketImpl_read(JNIEnv* env, jclass, jint ssl_address, jint timeout)
{
    SSL* ssl = getSslPointer(env, ssl_address, true);
    if (ssl == NULL) {
        return 0;
    }

    unsigned char byteRead;
    int returnCode = 0;
    int errorCode = 0;

    int ret = sslRead(ssl, (char *) &byteRead, 1, &returnCode, &errorCode, timeout);

    switch (ret) {
        case THROW_EXCEPTION:
            // See sslRead() regarding improper failure to handle normal cases.
            throwIOExceptionWithSslErrors(env, returnCode, errorCode,
                    "Read error");
            return -1;
        case THROW_SOCKETTIMEOUTEXCEPTION:
            throwSocketTimeoutException(env, "Read timed out");
            return -1;
        case -1:
            // Propagate EOF upwards.
            return -1;
        default:
            // Return the actual char read, make sure it stays 8 bits wide.
            return ((jint) byteRead) & 0xFF;
    }
}

/**
 * OpenSSL read function (2): read into buffer at offset n chunks.
 * Returns 1 (success) or value <= 0 (failure).
 */
static jint org_apache_harmony_xnet_provider_jsse_OpenSSLSocketImpl_readba(JNIEnv* env, jclass, jint ssl_address, jbyteArray dest, jint offset, jint len, jint timeout)
{
    SSL* ssl = getSslPointer(env, ssl_address, true);
    if (ssl == NULL) {
        return 0;
    }

    jbyte* bytes = env->GetByteArrayElements(dest, NULL);
    int returnCode = 0;
    int errorCode = 0;

    int ret =
        sslRead(ssl, (char*) (bytes + offset), len, &returnCode, &errorCode, timeout);

    env->ReleaseByteArrayElements(dest, bytes, 0);

    if (ret == THROW_EXCEPTION) {
        // See sslRead() regarding improper failure to handle normal cases.
        throwIOExceptionWithSslErrors(env, returnCode, errorCode,
                "Read error");
        return -1;
    } else if(ret == THROW_SOCKETTIMEOUTEXCEPTION) {
        throwSocketTimeoutException(env, "Read timed out");
        return -1;
    }

    return ret;
}

/**
 * OpenSSL write function (1): only one chunk is written.
 */
static void org_apache_harmony_xnet_provider_jsse_OpenSSLSocketImpl_write(JNIEnv* env, jclass, jint ssl_address, jint b)
{
    SSL* ssl = getSslPointer(env, ssl_address, true);
    if (ssl == NULL) {
        return;
    }

    int returnCode = 0;
    int errorCode = 0;
    char buf[1] = { (char) b };
    int ret = sslWrite(ssl, buf, 1, &returnCode, &errorCode);

    if (ret == THROW_EXCEPTION) {
        // See sslWrite() regarding improper failure to handle normal cases.
        throwIOExceptionWithSslErrors(env, returnCode, errorCode,
                "Write error");
    } else if(ret == THROW_SOCKETTIMEOUTEXCEPTION) {
        throwSocketTimeoutException(env, "Write timed out");
    }
}

/**
 * OpenSSL write function (2): write into buffer at offset n chunks.
 */
static void org_apache_harmony_xnet_provider_jsse_OpenSSLSocketImpl_writeba(JNIEnv* env, jclass,
        jint ssl_address, jbyteArray dest, jint offset, jint len)
{
    SSL* ssl = getSslPointer(env, ssl_address, true);
    if (ssl == NULL) {
        return;
    }

    jbyte* bytes = env->GetByteArrayElements(dest, NULL);
    int returnCode = 0;
    int errorCode = 0;
    int ret = sslWrite(ssl, (const char *) (bytes + offset), len,
            &returnCode, &errorCode);

    env->ReleaseByteArrayElements(dest, bytes, 0);

    if (ret == THROW_EXCEPTION) {
        // See sslWrite() regarding improper failure to handle normal cases.
        throwIOExceptionWithSslErrors(env, returnCode, errorCode,
                "Write error");
    } else if(ret == THROW_SOCKETTIMEOUTEXCEPTION) {
        throwSocketTimeoutException(env, "Write timed out");
    }
}

/**
 * Interrupt any pending IO before closing the socket.
 */
static void org_apache_harmony_xnet_provider_jsse_OpenSSLSocketImpl_interrupt(
        JNIEnv* env, jclass, jint ssl_address) {
    SSL* ssl = getSslPointer(env, ssl_address, false);
    if (ssl == NULL) {
        return;
    }

    /*
     * Mark the connection as quasi-dead, then send something to the emergency
     * file descriptor, so any blocking select() calls are woken up.
     */
    APP_DATA* data = (APP_DATA*) SSL_get_app_data(ssl);
    if (data != NULL) {
        data->aliveAndKicking = 0;

        // At most two threads can be waiting.
        sslNotify(data);
        sslNotify(data);
    }
}

/**
 * OpenSSL close SSL socket function.
 */
static void org_apache_harmony_xnet_provider_jsse_OpenSSLSocketImpl_close(
        JNIEnv* env, jclass, jint ssl_address) {
    SSL* ssl = getSslPointer(env, ssl_address, false);
    if (ssl == NULL) {
        return;
    }

    /*
     * Try to make socket blocking again. OpenSSL literature recommends this.
     */
    int fd = SSL_get_fd(ssl);
    if (fd != -1) {
        int mode = fcntl(fd, F_GETFL);
        if (mode == -1 || fcntl(fd, F_SETFL, mode & ~O_NONBLOCK) == -1) {
//            throwIOExceptionStr(env, "Unable to make socket blocking again");
//            LOGW("Unable to make socket blocking again");
        }
    }

    int ret = SSL_shutdown(ssl);
    switch (ret) {
        case 0:
            /*
             * Shutdown was not successful (yet), but there also
             * is no error. Since we can't know whether the remote
             * server is actually still there, and we don't want to
             * get stuck forever in a second SSL_shutdown() call, we
             * simply return. This is not security a problem as long
             * as we close the underlying socket, which we actually
             * do, because that's where we are just coming from.
             */
            break;
        case 1:
            /*
             * Shutdown was sucessful. We can safely return. Hooray!
             */
            break;
        default:
            /*
             * Everything else is a real error condition. We should
             * let the Java layer know about this by throwing an
             * exception.
<<<<<<< HEAD
             */
            throwIOExceptionWithSslErrors(env, ret, 0, "SSL shutdown failed.");
=======
             */ 
            int sslErrorCode = SSL_get_error(ssl, ret);
            throwIOExceptionWithSslErrors(env, ret, sslErrorCode, "SSL shutdown failed");
>>>>>>> 66300787
            break;
    }

    SSL_clear(ssl);
    freeSslErrorState();
}

/**
 * Verifies an RSA signature.
 */
static int org_apache_harmony_xnet_provider_jsse_OpenSSLSocketImpl_verifysignature(JNIEnv* env, jclass clazz,
        jbyteArray msg, jbyteArray sig, jstring algorithm, jbyteArray mod, jbyteArray exp) {

    // LOGD("Entering verifysignature()");

    if (msg == NULL || sig == NULL || algorithm == NULL || mod == NULL || exp == NULL) {
        jniThrowNullPointerException(env, NULL);
        return -1;
    }

    int result = -1;

    jbyte* msgBytes = env->GetByteArrayElements(msg, NULL);
    jint msgLength = env->GetArrayLength(msg);

    jbyte* sigBytes = env->GetByteArrayElements(sig, NULL);
    jint sigLength = env->GetArrayLength(sig);

    jbyte* modBytes = env->GetByteArrayElements(mod, NULL);
    jint modLength = env->GetArrayLength(mod);

    jbyte* expBytes = env->GetByteArrayElements(exp, NULL);
    jint expLength = env->GetArrayLength(exp);

    const char* algorithmChars = env->GetStringUTFChars(algorithm, NULL);

    RSA* rsa = rsaCreateKey((unsigned char*) modBytes, modLength, (unsigned char*) expBytes, expLength);
    if (rsa != NULL) {
        result = rsaVerify((unsigned char*) msgBytes, msgLength, (unsigned char*) sigBytes, sigLength,
                (char*) algorithmChars, rsa);
        rsaFreeKey(rsa);
    }

    env->ReleaseStringUTFChars(algorithm, algorithmChars);

    env->ReleaseByteArrayElements(exp, expBytes, JNI_ABORT);
    env->ReleaseByteArrayElements(mod, modBytes, JNI_ABORT);
    env->ReleaseByteArrayElements(sig, sigBytes, JNI_ABORT);
    env->ReleaseByteArrayElements(msg, msgBytes, JNI_ABORT);

    if (result == -1) {
        int error = ERR_get_error();
        if (error != 0) {
            char message[50];
            ERR_error_string_n(error, message, sizeof(message));
            jniThrowRuntimeException(env, message);
        } else {
            jniThrowRuntimeException(env, "Internal error during verification");
        }
        freeSslErrorState();
    }

    return result;
}

static JNINativeMethod sSocketImplMethods[] =
{
    {"nativeconnect", "(ILjava/net/Socket;IZI)Z", (void*)org_apache_harmony_xnet_provider_jsse_OpenSSLSocketImpl_connect},
    {"nativegetsslsession", "(I)I", (void*)org_apache_harmony_xnet_provider_jsse_OpenSSLSocketImpl_getsslsession},
    {"nativeread", "(II)I", (void*)org_apache_harmony_xnet_provider_jsse_OpenSSLSocketImpl_read},
    {"nativeread", "(I[BIII)I", (void*)org_apache_harmony_xnet_provider_jsse_OpenSSLSocketImpl_readba},
    {"nativewrite", "(II)V", (void*)org_apache_harmony_xnet_provider_jsse_OpenSSLSocketImpl_write},
    {"nativewrite", "(I[BII)V", (void*)org_apache_harmony_xnet_provider_jsse_OpenSSLSocketImpl_writeba},
    {"nativeaccept", "(ILjava/net/Socket;)I", (void*)org_apache_harmony_xnet_provider_jsse_OpenSSLSocketImpl_accept},
    {"nativecipherauthenticationmethod", "(I)Ljava/lang/String;", (void*)org_apache_harmony_xnet_provider_jsse_OpenSSLSocketImpl_cipherauthenticationmethod},
    {"nativeinterrupt", "(I)V", (void*)org_apache_harmony_xnet_provider_jsse_OpenSSLSocketImpl_interrupt},
    {"nativeclose", "(I)V", (void*)org_apache_harmony_xnet_provider_jsse_OpenSSLSocketImpl_close},
    {"nativeverifysignature", "([B[BLjava/lang/String;[B[B)I", (void*)org_apache_harmony_xnet_provider_jsse_OpenSSLSocketImpl_verifysignature},
};

/**
 * Gives an array back containing all the X509 certificate's bytes.
 */
static jobjectArray getcertificatebytes(JNIEnv* env,
        const STACK_OF(X509) *chain)
{
    BUF_MEM *bptr;
    int count, i;
    jbyteArray bytes;
    jobjectArray joa;

    if (chain == NULL) {
        // Chain can be NULL if the associated cipher doesn't do certs.
        return NULL;
    }

    count = sk_X509_num(chain);

    if (count > 0) {
        joa = env->NewObjectArray(count, env->FindClass("[B"), NULL);

        if (joa == NULL) {
            return NULL;
        }

        BIO *bio = BIO_new(BIO_s_mem());

        // LOGD("Start fetching the certificates");
        for (i = 0; i < count; i++) {
            X509 *cert = sk_X509_value(chain, i);

            BIO_reset(bio);
            PEM_write_bio_X509(bio, cert);

            BIO_get_mem_ptr(bio, &bptr);
            bytes = env->NewByteArray(bptr->length);

            if (bytes == NULL) {
                /*
                 * Indicate an error by resetting joa to NULL. It will
                 * eventually get gc'ed.
                 */
                joa = NULL;
                break;
            } else {
                jbyte* src = reinterpret_cast<jbyte*>(bptr->data);
                env->SetByteArrayRegion(bytes, 0, bptr->length, src);
                env->SetObjectArrayElement(joa, i, bytes);
            }
        }

        // LOGD("Certificate fetching complete");
        BIO_free(bio);
        return joa;
    } else {
        return NULL;
    }
}

/**
 * Verify the X509 certificate.
 */
static int verify_callback(int preverify_ok, X509_STORE_CTX *x509_store_ctx)
{
    /* Get the correct index to the SSLobject stored into X509_STORE_CTX. */
    SSL* ssl = (SSL*)X509_STORE_CTX_get_ex_data(x509_store_ctx, SSL_get_ex_data_X509_STORE_CTX_idx());

    jsse_ssl_app_data_t* appdata = (jsse_ssl_app_data_t*)SSL_get_app_data(ssl);

    jclass cls = appdata->env->GetObjectClass(appdata->object);

    jmethodID methodID = appdata->env->GetMethodID(cls, "verifyCertificateChain", "([[B)Z");

    jobjectArray objectArray = getcertificatebytes(appdata->env, x509_store_ctx->untrusted);

    jboolean verified = appdata->env->CallBooleanMethod(appdata->object, methodID, objectArray);

    return (verified) ? 1 : 0;
}

/**
 * Sets  the client's credentials and the depth of theirs verification.
 */
static void org_apache_harmony_xnet_provider_jsse_OpenSSLServerSocketImpl_nativesetclientauth(JNIEnv* env,
        jclass, jint ssl_address, jint value)
{
    SSL* ssl = getSslPointer(env, ssl_address, true);
    if (ssl == NULL) {
      return;
    }
    SSL_set_verify(ssl, (int)value, verify_callback);
}

static JNINativeMethod sServerSocketImplMethods[] =
{
    {"nativesetclientauth", "(II)V", (void*)org_apache_harmony_xnet_provider_jsse_OpenSSLServerSocketImpl_nativesetclientauth},
};

/**
 * Our implementation of what might be considered
 * SSL_SESSION_get_peer_cert_chain
 */
static STACK_OF(X509)* SSL_SESSION_get_peer_cert_chain(SSL_CTX* ssl_ctx, SSL_SESSION* ssl_session) {
    SSL* ssl = SSL_new(ssl_ctx);
    SSL_set_session(ssl, ssl_session);
    STACK_OF(X509)* chain = SSL_get_peer_cert_chain(ssl);
    SSL_free(ssl);
    return chain;
}

// Fills a byte[][] with the peer certificates in the chain.
static jobjectArray OpenSSLSessionImpl_getPeerCertificatesImpl(JNIEnv* env,
        jclass, jint ssl_ctx_address, jint ssl_session_address)
{
    SSL_CTX* ssl_ctx = reinterpret_cast<SSL_CTX*>(static_cast<uintptr_t>(ssl_ctx_address));
    if (ssl_ctx == NULL) {
        jniThrowNullPointerException(env, "SSL_CTX is null");
        return NULL;
    }
    SSL_SESSION* ssl_session = reinterpret_cast<SSL_SESSION*>(static_cast<uintptr_t>(ssl_session_address));
    STACK_OF(X509)* chain = SSL_SESSION_get_peer_cert_chain(ssl_ctx, ssl_session);
    jobjectArray objectArray = getcertificatebytes(env, chain);
    return objectArray;
}

/**
 * Serializes the native state of the session (ID, cipher, and keys but
 * not certificates). Returns a byte[] containing the DER-encoded state.
 * See apache mod_ssl.
 */
static jbyteArray OpenSSLSessionImpl_getEncoded(JNIEnv* env, jclass, jint ssl_session_address) {
    SSL_SESSION* ssl_session = reinterpret_cast<SSL_SESSION*>(static_cast<uintptr_t>(ssl_session_address));
    if (ssl_session == NULL) {
        return NULL;
    }

    // Compute the size of the DER data
    int size = i2d_SSL_SESSION(ssl_session, NULL);
    if (size == 0) {
        return NULL;
    }

    jbyteArray bytes = env->NewByteArray(size);
    if (bytes != NULL) {
        jbyte* tmp = env->GetByteArrayElements(bytes, NULL);
        unsigned char* ucp = reinterpret_cast<unsigned char*>(tmp);
        i2d_SSL_SESSION(ssl_session, &ucp);
        env->ReleaseByteArrayElements(bytes, tmp, 0);
    }

    return bytes;
}

/**
 * Deserialize the session.
 */
static jint OpenSSLSessionImpl_initializeNativeImpl(JNIEnv* env, jclass, jbyteArray bytes, jint size) {
    if (bytes == NULL) {
        return 0;
    }

    jbyte* tmp = env->GetByteArrayElements(bytes, NULL);
    const unsigned char* ucp = reinterpret_cast<const unsigned char*>(tmp);
    SSL_SESSION* ssl_session = d2i_SSL_SESSION(NULL, &ucp, size);
    env->ReleaseByteArrayElements(bytes, tmp, 0);

    return static_cast<jint>(reinterpret_cast<uintptr_t>(ssl_session));
}

/**
 * Gets and returns in a byte array the ID of the actual SSL session.
 */
static jbyteArray OpenSSLSessionImpl_getId(JNIEnv* env, jclass, jint ssl_session_address) {
    SSL_SESSION* ssl_session = reinterpret_cast<SSL_SESSION*>(static_cast<uintptr_t>(ssl_session_address));

    jbyteArray result = env->NewByteArray(ssl_session->session_id_length);
    if (result != NULL) {
        jbyte* src = reinterpret_cast<jbyte*>(ssl_session->session_id);
        env->SetByteArrayRegion(result, 0, ssl_session->session_id_length, src);
    }

    return result;
}

/**
 * Gets and returns in a long integer the creation's time of the
 * actual SSL session.
 */
static jlong OpenSSLSessionImpl_getCreationTime(JNIEnv* env, jclass, jint ssl_session_address) {
    SSL_SESSION* ssl_session = reinterpret_cast<SSL_SESSION*>(static_cast<uintptr_t>(ssl_session_address));
    jlong result = SSL_SESSION_get_time(ssl_session);
    result *= 1000; // OpenSSL uses seconds, Java uses milliseconds.
    return result;
}

/**
 * Our implementation of what might be considered
 * SSL_SESSION_get_version, based on SSL_get_version.
 * See get_ssl_version above.
 */
static const char* SSL_SESSION_get_version(SSL_SESSION* ssl_session) {
  return get_ssl_version(ssl_session->ssl_version);
}

/**
 * Gets and returns in a string the version of the SSL protocol. If it
 * returns the string "unknown" it means that no connection is established.
 */
static jstring OpenSSLSessionImpl_getProtocol(JNIEnv* env, jclass, jint ssl_session_address) {
    SSL_SESSION* ssl_session = reinterpret_cast<SSL_SESSION*>(static_cast<uintptr_t>(ssl_session_address));
    const char* protocol = SSL_SESSION_get_version(ssl_session);
    jstring result = env->NewStringUTF(protocol);
    return result;
}

/**
 * Gets and returns in a string the set of ciphers the actual SSL session uses.
 */
static jstring OpenSSLSessionImpl_getCipherSuite(JNIEnv* env, jclass, jint ssl_session_address) {
    SSL_SESSION* ssl_session = reinterpret_cast<SSL_SESSION*>(static_cast<uintptr_t>(ssl_session_address));
    SSL_CIPHER* cipher = ssl_session->cipher;
    jstring result = env->NewStringUTF(SSL_CIPHER_get_name(cipher));
    return result;
}

/**
 * Frees the SSL session.
 */
static void OpenSSLSessionImpl_freeImpl(JNIEnv* env, jclass, jint session) {
    SSL_SESSION* ssl_session = reinterpret_cast<SSL_SESSION*>(session);
    // LOGD("Freeing OpenSSL session %p", session);
    SSL_SESSION_free(ssl_session);
}

static JNINativeMethod sSessionImplMethods[] = {
    { "freeImpl", "(I)V", (void*) OpenSSLSessionImpl_freeImpl },
    { "getCipherSuite", "(I)Ljava/lang/String;", (void*) OpenSSLSessionImpl_getCipherSuite },
    { "getCreationTime", "(I)J", (void*) OpenSSLSessionImpl_getCreationTime },
    { "getEncoded", "(I)[B", (void*) OpenSSLSessionImpl_getEncoded },
    { "getId", "(I)[B", (void*) OpenSSLSessionImpl_getId },
    { "getPeerCertificatesImpl", "(II)[[B", (void*) OpenSSLSessionImpl_getPeerCertificatesImpl },
    { "getProtocol", "(I)Ljava/lang/String;", (void*) OpenSSLSessionImpl_getProtocol },
    { "initializeNativeImpl", "([BI)I", (void*) OpenSSLSessionImpl_initializeNativeImpl },
};

typedef struct {
    const char*            name;
    const JNINativeMethod* methods;
    jint                   nMethods;
} JNINativeClass;

static JNINativeClass sClasses[] = {
    { "org/apache/harmony/xnet/provider/jsse/NativeCrypto", sNativeCryptoMethods, NELEM(sNativeCryptoMethods) },
    { "org/apache/harmony/xnet/provider/jsse/OpenSSLSocketImpl", sSocketImplMethods, NELEM(sSocketImplMethods) },
    { "org/apache/harmony/xnet/provider/jsse/OpenSSLServerSocketImpl", sServerSocketImplMethods, NELEM(sServerSocketImplMethods) },
    { "org/apache/harmony/xnet/provider/jsse/OpenSSLSessionImpl", sSessionImplMethods, NELEM(sSessionImplMethods) },
};

/*
 * Peforms the actual registration of the native methods.
 * Also looks up the fields that belong to the class (if
 * any) and stores the field IDs. Simply remove what you
 * don't need.
 */
extern "C" int register_org_apache_harmony_xnet_provider_jsse_NativeCrypto(JNIEnv* env) {

    // Register org.apache.harmony.xnet.provider.jsse.* methods
    for (int i = 0; i < NELEM(sClasses); i++) {
        int result = jniRegisterNativeMethods(env,
                                              sClasses[i].name,
                                              sClasses[i].methods,
                                              sClasses[i].nMethods);
        if (result == -1) {
          return -1;
        }
    }

    // java.net.Socket
    jclass socket = env->FindClass("java/net/Socket");
    if (socket == NULL) {
        LOGE("Can't find class java.net.Socket");
        return -1;
    }
    field_Socket_mImpl = env->GetFieldID(socket, "impl", "Ljava/net/SocketImpl;");
    if (field_Socket_mImpl == NULL) {
        LOGE("Can't find field impl in class java.net.Socket");
        return -1;
    }

    // java.net.SocketImpl
    jclass socketImplClass = env->FindClass("java/net/SocketImpl");
    if (socketImplClass == NULL) {
        LOGE("Can't find class java.net.SocketImpl");
        return -1;
    }
    field_Socket_mFD = env->GetFieldID(socketImplClass, "fd", "Ljava/io/FileDescriptor;");
    if (field_Socket_mFD == NULL) {
        LOGE("Can't find field fd in java.net.SocketImpl");
        return -1;
    }

    return 0;
}<|MERGE_RESOLUTION|>--- conflicted
+++ resolved
@@ -2046,14 +2046,9 @@
              * Everything else is a real error condition. We should
              * let the Java layer know about this by throwing an
              * exception.
-<<<<<<< HEAD
              */
-            throwIOExceptionWithSslErrors(env, ret, 0, "SSL shutdown failed.");
-=======
-             */ 
             int sslErrorCode = SSL_get_error(ssl, ret);
             throwIOExceptionWithSslErrors(env, ret, sslErrorCode, "SSL shutdown failed");
->>>>>>> 66300787
             break;
     }
 
