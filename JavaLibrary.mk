# -*- mode: makefile -*-
# Copyright (C) 2007 The Android Open Source Project
#
# Licensed under the Apache License, Version 2.0 (the "License");
# you may not use this file except in compliance with the License.
# You may obtain a copy of the License at
#
#      http://www.apache.org/licenses/LICENSE-2.0
#
# Unless required by applicable law or agreed to in writing, software
# distributed under the License is distributed on an "AS IS" BASIS,
# WITHOUT WARRANTIES OR CONDITIONS OF ANY KIND, either express or implied.
# See the License for the specific language governing permissions and
# limitations under the License.

#
# Definitions for building the Java library and associated tests.
#

#
# Common definitions for host and target.
#

# libcore is divided into modules.
#
# The structure of each module is:
#
#   src/
#       main/               # To be shipped on every device.
#            java/          # Java source for library code.
#            native/        # C++ source for library code.
#            resources/     # Support files.
#       test/               # Built only on demand, for testing.
#            java/          # Java source for tests.
#            native/        # C++ source for tests (rare).
#            resources/     # Support files.
#
# All subdirectories are optional (hence the "2> /dev/null"s below).

define all-main-java-files-under
$(foreach dir,$(1),$(patsubst ./%,%,$(shell cd $(LOCAL_PATH) && find $(dir)/src/main/java -name "*.java" 2> /dev/null)))
endef

define all-test-java-files-under
$(foreach dir,$(1),$(patsubst ./%,%,$(shell cd $(LOCAL_PATH) && find $(dir)/src/test/java -name "*.java" 2> /dev/null)))
endef

define all-core-resource-dirs
$(shell cd $(LOCAL_PATH) && ls -d */src/$(1)/{java,resources} 2> /dev/null)
endef

# The Java files and their associated resources.
core_src_files := $(call all-main-java-files-under,dalvik dom json luni support xml)
core_resource_dirs := $(call all-core-resource-dirs,main)
test_resource_dirs := $(call all-core-resource-dirs,test)

ifeq ($(EMMA_INSTRUMENT),true)
    core_src_files += $(call all-java-files-under, ../external/emma/core ../external/emma/pregenerated)
    core_resource_dirs += ../external/emma/core/res ../external/emma/pregenerated/res
endif

local_javac_flags=-encoding UTF-8
#local_javac_flags+=-Xlint:all -Xlint:-serial,-deprecation,-unchecked
local_javac_flags+=-Xmaxwarns 9999999

#
# Build for the target (device).
#

# Definitions to make the core library.

include $(CLEAR_VARS)

LOCAL_SRC_FILES := $(core_src_files)
LOCAL_JAVA_RESOURCE_DIRS := $(core_resource_dirs)

LOCAL_NO_STANDARD_LIBRARIES := true
LOCAL_JAVACFLAGS := $(local_javac_flags)
LOCAL_DX_FLAGS := --core-library

LOCAL_NO_EMMA_INSTRUMENT := true
LOCAL_NO_EMMA_COMPILE := true
LOCAL_MODULE_TAGS := optional
LOCAL_MODULE := core

include $(BUILD_JAVA_LIBRARY)

core-intermediates := ${intermediates}


# Make core-junit
include $(CLEAR_VARS)
LOCAL_SRC_FILES := $(call all-main-java-files-under,junit)
LOCAL_NO_STANDARD_LIBRARIES := true
LOCAL_JAVA_LIBRARIES := core
LOCAL_JAVACFLAGS := $(local_javac_flags)
LOCAL_MODULE_TAGS := optional
LOCAL_MODULE := core-junit
include $(BUILD_JAVA_LIBRARY)

<<<<<<< HEAD
# Make the sqlite JDBC driver.
include $(CLEAR_VARS)
LOCAL_SRC_FILES := $(call all-main-java-files-under,sqlite-jdbc)
LOCAL_NO_STANDARD_LIBRARIES := true
LOCAL_JAVA_LIBRARIES := core
LOCAL_JAVACFLAGS := $(local_javac_flags)
LOCAL_MODULE_TAGS := optional
LOCAL_MODULE := sqlite-jdbc
include $(BUILD_JAVA_LIBRARY)

# Make the core-tests library.
=======
# Make core-junitrunner
include $(CLEAR_VARS)
LOCAL_SRC_FILES := $(call all-test-java-files-under,junit)
LOCAL_JAVA_RESOURCE_DIRS := $(test_resource_dirs)
LOCAL_NO_STANDARD_LIBRARIES := true
LOCAL_JAVA_LIBRARIES := core core-junit
LOCAL_DX_FLAGS := --core-library
LOCAL_MODULE_TAGS := tests
LOCAL_MODULE := core-junitrunner
include $(BUILD_JAVA_LIBRARY)

# Definitions to make the core-tests libraries.
#
# We make a library per module, because otherwise the .jar files get too
# large, to the point that dx(1) can't cope (and the build is
# ridiculously slow).
#
# TODO: vogar will make this nonsense obsolete.

include $(CLEAR_VARS)
LOCAL_SRC_FILES := $(call all-test-java-files-under,dalvik)
LOCAL_JAVA_RESOURCE_DIRS := $(test_resource_dirs)
LOCAL_NO_STANDARD_LIBRARIES := true
LOCAL_JAVA_LIBRARIES := core core-junit core-junitrunner core-tests-support
LOCAL_DX_FLAGS := --core-library
LOCAL_MODULE_TAGS := tests
LOCAL_MODULE := core-tests-dalvik
include $(BUILD_JAVA_LIBRARY)

>>>>>>> b5d9f82a
include $(CLEAR_VARS)
LOCAL_SRC_FILES := $(call all-test-java-files-under,dalvik dom json luni support xml)
LOCAL_JAVA_RESOURCE_DIRS := $(test_resource_dirs)
LOCAL_NO_STANDARD_LIBRARIES := true
LOCAL_JAVA_LIBRARIES := bouncycastle core core-junit sqlite-jdbc
LOCAL_DX_FLAGS := --core-library
LOCAL_JAVACFLAGS := $(local_javac_flags)
LOCAL_MODULE_TAGS := tests
LOCAL_MODULE := core-tests
LOCAL_NO_EMMA_INSTRUMENT := true
LOCAL_NO_EMMA_COMPILE := true
include $(BUILD_STATIC_JAVA_LIBRARY)

# This one's tricky. One of our tests needs to have a
# resource with a "#" in its name, but Perforce doesn't
# allow us to submit such a file. So we create it here
# on-the-fly.
TMP_RESOURCE_DIR := $(OUT_DIR)/tmp/
TMP_RESOURCE_FILE := org/apache/harmony/luni/tests/java/lang/test\#.properties

$(TMP_RESOURCE_DIR)$(TMP_RESOURCE_FILE):
	@mkdir -p $(dir $@)
	@echo "Hello, world!" > $@

$(LOCAL_INTERMEDIATE_TARGETS): PRIVATE_EXTRA_JAR_ARGS := $(extra_jar_args) -C $(TMP_RESOURCE_DIR) $(TMP_RESOURCE_FILE)
$(LOCAL_INTERMEDIATE_TARGETS): $(TMP_RESOURCE_DIR)$(TMP_RESOURCE_FILE)


#
# Build for the host.
#

ifeq ($(WITH_HOST_DALVIK),true)

    # Definitions to make the core library.

    include $(CLEAR_VARS)

    LOCAL_SRC_FILES := $(core_src_files)
    LOCAL_JAVA_RESOURCE_DIRS := $(core_resource_dirs)

    LOCAL_NO_STANDARD_LIBRARIES := true
    LOCAL_JAVACFLAGS := $(local_javac_flags)
    LOCAL_DX_FLAGS := --core-library

    LOCAL_NO_EMMA_INSTRUMENT := true
    LOCAL_NO_EMMA_COMPILE := true
    LOCAL_BUILD_HOST_DEX := true

    LOCAL_MODULE_TAGS := optional
    LOCAL_MODULE := core-hostdex

    include $(BUILD_HOST_JAVA_LIBRARY)

    # Make core-junit
    include $(CLEAR_VARS)
    LOCAL_SRC_FILES := $(call all-main-java-files-under,junit)
    LOCAL_NO_STANDARD_LIBRARIES := true
    LOCAL_JAVA_LIBRARIES := core-hostdex
    LOCAL_JAVACFLAGS := $(local_javac_flags)
    LOCAL_MODULE_TAGS := optional
    LOCAL_MODULE := core-junit-hostdex
    LOCAL_BUILD_HOST_DEX := true
    include $(BUILD_HOST_JAVA_LIBRARY)

    # Make the sqlite JDBC driver.
    include $(CLEAR_VARS)
    LOCAL_SRC_FILES := $(call all-main-java-files-under,sqlite-jdbc)
    LOCAL_NO_STANDARD_LIBRARIES := true
    LOCAL_JAVA_LIBRARIES := core-hostdex
    LOCAL_JAVACFLAGS := $(local_javac_flags)
    LOCAL_MODULE_TAGS := optional
    LOCAL_MODULE := sqlite-jdbc-hostdex
    LOCAL_BUILD_HOST_DEX := true
    include $(BUILD_HOST_JAVA_LIBRARY)

    # Make the core-tests library.
    include $(CLEAR_VARS)
    LOCAL_SRC_FILES := $(call all-test-java-files-under,dalvik dom json luni support xml)
    LOCAL_JAVA_RESOURCE_DIRS := $(test_resource_dirs)
    LOCAL_NO_STANDARD_LIBRARIES := true
    LOCAL_JAVA_LIBRARIES := bouncycastle-hostdex core-hostdex core-junit-hostdex sqlite-jdbc-hostdex
    LOCAL_DX_FLAGS := --core-library
    LOCAL_JAVACFLAGS := $(local_javac_flags)
    LOCAL_MODULE_TAGS := tests
    LOCAL_MODULE := core-tests-hostdex
    LOCAL_NO_EMMA_INSTRUMENT := true
    LOCAL_NO_EMMA_COMPILE := true
    LOCAL_BUILD_HOST_DEX := true
    include $(BUILD_HOST_JAVA_LIBRARY)
endif

#
# Local droiddoc for faster libcore testing
#
#
# Run with:
#     m libcore-docs
#
# Main output:
#     out/target/common/docs/libcore/reference/packages.html
#
# All text for proofreading (or running tools over):
#     out/target/common/docs/libcore-proofread.txt
#
# TODO list of missing javadoc, etc:
#     out/target/common/docs/libcore-docs-todo.html
#
# Rerun:
#     rm -rf out/target/common/docs/libcore-timestamp && m libcore-docs
#
include $(CLEAR_VARS)

# for shared defintion of libcore_to_document
include $(LOCAL_PATH)/Docs.mk

LOCAL_SRC_FILES:=$(call find-other-java-files, $(libcore_to_document))
# rerun doc generation without recompiling the java
LOCAL_JAVA_LIBRARIES:=
LOCAL_JAVACFLAGS := $(local_javac_flags)
LOCAL_MODULE_CLASS:=JAVA_LIBRARIES

LOCAL_MODULE := libcore

LOCAL_DROIDDOC_OPTIONS:= \
 -offlinemode \
 -title "libcore" \
 -proofread $(OUT_DOCS)/$(LOCAL_MODULE)-proofread.txt \
 -todo ../$(LOCAL_MODULE)-docs-todo.html \
 -hdf android.whichdoc offline

LOCAL_DROIDDOC_CUSTOM_TEMPLATE_DIR:=build/tools/droiddoc/templates-sdk

include $(BUILD_DROIDDOC)<|MERGE_RESOLUTION|>--- conflicted
+++ resolved
@@ -98,49 +98,7 @@
 LOCAL_MODULE := core-junit
 include $(BUILD_JAVA_LIBRARY)
 
-<<<<<<< HEAD
-# Make the sqlite JDBC driver.
-include $(CLEAR_VARS)
-LOCAL_SRC_FILES := $(call all-main-java-files-under,sqlite-jdbc)
-LOCAL_NO_STANDARD_LIBRARIES := true
-LOCAL_JAVA_LIBRARIES := core
-LOCAL_JAVACFLAGS := $(local_javac_flags)
-LOCAL_MODULE_TAGS := optional
-LOCAL_MODULE := sqlite-jdbc
-include $(BUILD_JAVA_LIBRARY)
-
 # Make the core-tests library.
-=======
-# Make core-junitrunner
-include $(CLEAR_VARS)
-LOCAL_SRC_FILES := $(call all-test-java-files-under,junit)
-LOCAL_JAVA_RESOURCE_DIRS := $(test_resource_dirs)
-LOCAL_NO_STANDARD_LIBRARIES := true
-LOCAL_JAVA_LIBRARIES := core core-junit
-LOCAL_DX_FLAGS := --core-library
-LOCAL_MODULE_TAGS := tests
-LOCAL_MODULE := core-junitrunner
-include $(BUILD_JAVA_LIBRARY)
-
-# Definitions to make the core-tests libraries.
-#
-# We make a library per module, because otherwise the .jar files get too
-# large, to the point that dx(1) can't cope (and the build is
-# ridiculously slow).
-#
-# TODO: vogar will make this nonsense obsolete.
-
-include $(CLEAR_VARS)
-LOCAL_SRC_FILES := $(call all-test-java-files-under,dalvik)
-LOCAL_JAVA_RESOURCE_DIRS := $(test_resource_dirs)
-LOCAL_NO_STANDARD_LIBRARIES := true
-LOCAL_JAVA_LIBRARIES := core core-junit core-junitrunner core-tests-support
-LOCAL_DX_FLAGS := --core-library
-LOCAL_MODULE_TAGS := tests
-LOCAL_MODULE := core-tests-dalvik
-include $(BUILD_JAVA_LIBRARY)
-
->>>>>>> b5d9f82a
 include $(CLEAR_VARS)
 LOCAL_SRC_FILES := $(call all-test-java-files-under,dalvik dom json luni support xml)
 LOCAL_JAVA_RESOURCE_DIRS := $(test_resource_dirs)
@@ -203,17 +161,6 @@
     LOCAL_JAVACFLAGS := $(local_javac_flags)
     LOCAL_MODULE_TAGS := optional
     LOCAL_MODULE := core-junit-hostdex
-    LOCAL_BUILD_HOST_DEX := true
-    include $(BUILD_HOST_JAVA_LIBRARY)
-
-    # Make the sqlite JDBC driver.
-    include $(CLEAR_VARS)
-    LOCAL_SRC_FILES := $(call all-main-java-files-under,sqlite-jdbc)
-    LOCAL_NO_STANDARD_LIBRARIES := true
-    LOCAL_JAVA_LIBRARIES := core-hostdex
-    LOCAL_JAVACFLAGS := $(local_javac_flags)
-    LOCAL_MODULE_TAGS := optional
-    LOCAL_MODULE := sqlite-jdbc-hostdex
     LOCAL_BUILD_HOST_DEX := true
     include $(BUILD_HOST_JAVA_LIBRARY)
 
