--- conflicted
+++ resolved
@@ -268,18 +268,11 @@
                 throw new ZipException("Invalid General Purpose Bit Flag: " + gpbf);
             }
 
-<<<<<<< HEAD
-            // At position 28 we find the length of the extra data. In some cases
-            // this length differs from the one coming in the central header.
-            is.skipBytes(20);
-            int localExtraLenOrWhatever = Short.reverseBytes(is.readShort()) & 0xffff;
-=======
             // Offset 26 has the file name length, and offset 28 has the extra field length.
             // These lengths can differ from the ones in the central header.
             is.skipBytes(18);
             int fileNameLength = Short.reverseBytes(is.readShort()) & 0xffff;
             int extraFieldLength = Short.reverseBytes(is.readShort()) & 0xffff;
->>>>>>> 15fd7684
             is.close();
 
             // Skip the variable-size file name and extra field data.
