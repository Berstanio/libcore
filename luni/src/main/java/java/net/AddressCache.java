--- conflicted
+++ resolved
@@ -16,14 +16,7 @@
 
 package java.net;
 
-<<<<<<< HEAD
-import java.util.LinkedHashMap;
-import java.util.Map;
-=======
-import java.security.AccessController;
 import libcore.util.BasicLruCache;
-import org.apache.harmony.luni.util.PriviAction;
->>>>>>> 7d95dd2e
 
 /**
  * Implements caching for {@code InetAddress}. We use a unified cache for both positive and negative
