--- conflicted
+++ resolved
@@ -91,9 +91,8 @@
         put("Alg.Alias.Signature.1.2.840.113549.2.5with1.2.840.113549.1.1.1",
                 "MD5WithRSAEncryption");
 
-<<<<<<< HEAD
         put("Signature.SHA1WithRSA", OpenSSLSignature.SHA1RSA.class.getName());
-        put("Alg.Alias.Signature.SHA1WithRSA", "SHA1WithRSA");
+        put("Alg.Alias.Signature.SHA1WithRSAEncryption", "SHA1WithRSA");
         put("Alg.Alias.Signature.SHA1/RSA", "SHA1WithRSA");
         put("Alg.Alias.Signature.SHA-1/RSA", "SHA1WithRSA");
         put("Alg.Alias.Signature.1.2.840.113549.1.1.5", "SHA1WithRSA");
@@ -104,44 +103,22 @@
         put("Signature.SHA256WithRSA", OpenSSLSignature.SHA256RSA.class.getName());
         put("Alg.Alias.Signature.SHA256WithRSAEncryption", "SHA256WithRSA");
         put("Alg.Alias.Signature.1.2.840.113549.1.1.11", "SHA256WithRSA");
+        put("Alg.Alias.Signature.2.16.840.1.101.3.4.2.1with1.2.840.113549.1.1.1",
+                "SHA256WithRSA");
+        put("Alg.Alias.Signature.2.16.840.1.101.3.4.2.1with1.2.840.113549.1.1.11",
+                "SHA256WithRSA");
 
         put("Signature.SHA384WithRSA", OpenSSLSignature.SHA384RSA.class.getName());
         put("Alg.Alias.Signature.SHA384WithRSAEncryption", "SHA384WithRSA");
         put("Alg.Alias.Signature.1.2.840.113549.1.1.12", "SHA384WithRSA");
+        put("Alg.Alias.Signature.2.16.840.1.101.3.4.2.2with1.2.840.113549.1.1.1",
+                "SHA384WithRSA");
 
         put("Signature.SHA512WithRSA", OpenSSLSignature.SHA512RSA.class.getName());
         put("Alg.Alias.Signature.SHA512WithRSAEncryption", "SHA512WithRSA");
         put("Alg.Alias.Signature.1.2.840.113549.1.1.13", "SHA512WithRSA");
-=======
-        put("Signature.SHA1WithRSAEncryption", OpenSSLSignature.SHA1RSA.class.getName());
-        put("Alg.Alias.Signature.SHA1WithRSA", "SHA1WithRSAEncryption");
-        put("Alg.Alias.Signature.SHA1/RSA", "SHA1WithRSAEncryption");
-        put("Alg.Alias.Signature.SHA-1/RSA", "SHA1WithRSAEncryption");
-        put("Alg.Alias.Signature.1.2.840.113549.1.1.5", "SHA1WithRSAEncryption");
-        put("Alg.Alias.Signature.1.3.14.3.2.26with1.2.840.113549.1.1.1", "SHA1WithRSAEncryption");
-        put("Alg.Alias.Signature.1.3.14.3.2.26with1.2.840.113549.1.1.5", "SHA1WithRSAEncryption");
-        put("Alg.Alias.Signature.1.3.14.3.2.29", "SHA1WithRSAEncryption");
-
-        put("Signature.SHA256WithRSAEncryption", OpenSSLSignature.SHA256RSA.class.getName());
-        put("Alg.Alias.Signature.SHA256WithRSA", "SHA256WithRSAEncryption");
-        put("Alg.Alias.Signature.1.2.840.113549.1.1.11", "SHA256WithRSAEncryption");
-        put("Alg.Alias.Signature.2.16.840.1.101.3.4.2.1with1.2.840.113549.1.1.1",
-                "SHA256WithRSAEncryption");
-        put("Alg.Alias.Signature.2.16.840.1.101.3.4.2.1with1.2.840.113549.1.1.11",
-                "SHA256WithRSAEncryption");
-
-        put("Signature.SHA384WithRSAEncryption", OpenSSLSignature.SHA384RSA.class.getName());
-        put("Alg.Alias.Signature.SHA384WithRSA", "SHA384WithRSAEncryption");
-        put("Alg.Alias.Signature.1.2.840.113549.1.1.12", "SHA384WithRSAEncryption");
-        put("Alg.Alias.Signature.2.16.840.1.101.3.4.2.2with1.2.840.113549.1.1.1",
-                "SHA384WithRSAEncryption");
-
-        put("Signature.SHA512WithRSAEncryption", OpenSSLSignature.SHA512RSA.class.getName());
-        put("Alg.Alias.Signature.SHA512WithRSA", "SHA512WithRSAEncryption");
-        put("Alg.Alias.Signature.1.2.840.113549.1.1.13", "SHA512WithRSAEncryption");
         put("Alg.Alias.Signature.2.16.840.1.101.3.4.2.3with1.2.840.113549.1.1.1",
-                "SHA512WithRSAEncryption");
->>>>>>> 30d217ad
+                "SHA512WithRSA");
 
         put("Signature.SHA1withDSA", OpenSSLSignature.SHA1DSA.class.getName());
         put("Alg.Alias.Signature.SHA/DSA", "SHA1withDSA");
