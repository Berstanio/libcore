--- conflicted
+++ resolved
@@ -46,8 +46,6 @@
 
     private Socket[] sockets;
 
-<<<<<<< HEAD
-=======
     @Override protected void setUp() throws Exception {
         // Clear the interrupted bit to make sure an earlier test did
         // not leave us in a bad state.
@@ -55,7 +53,6 @@
         super.tearDown();
     }
 
->>>>>>> 3c473504
     @Override protected void tearDown() throws Exception {
         if (sockets != null) {
             sockets[0].close();
@@ -121,81 +118,66 @@
     }
 
     private void testInterruptInputStream(final InputStream in) throws Exception {
-        interruptMeLater();
+        Thread thread = interruptMeLater();
         try {
             in.read();
             fail();
         } catch (InterruptedIOException expected) {
-<<<<<<< HEAD
-=======
-        } finally {
-            confirmInterrupted(thread);
->>>>>>> 3c473504
+        } finally {
+            confirmInterrupted(thread);
         }
     }
 
     private void testInterruptReader(final PipedReader reader) throws Exception {
-        interruptMeLater();
+        Thread thread = interruptMeLater();
         try {
             reader.read();
             fail();
         } catch (InterruptedIOException expected) {
-<<<<<<< HEAD
-=======
-        } finally {
-            confirmInterrupted(thread);
->>>>>>> 3c473504
+        } finally {
+            confirmInterrupted(thread);
         }
     }
 
     private void testInterruptReadableChannel(final ReadableByteChannel channel) throws Exception {
-        interruptMeLater();
+        Thread thread = interruptMeLater();
         try {
             channel.read(ByteBuffer.allocate(BUFFER_SIZE));
             fail();
         } catch (ClosedByInterruptException expected) {
-<<<<<<< HEAD
-=======
-        } finally {
-            confirmInterrupted(thread);
->>>>>>> 3c473504
+        } finally {
+            confirmInterrupted(thread);
         }
     }
 
     private void testInterruptOutputStream(final OutputStream out) throws Exception {
-        interruptMeLater();
+        Thread thread = interruptMeLater();
         try {
             // this will block when the receiving buffer fills up
             while (true) {
                 out.write(new byte[BUFFER_SIZE]);
             }
         } catch (InterruptedIOException expected) {
-<<<<<<< HEAD
-=======
-        } finally {
-            confirmInterrupted(thread);
->>>>>>> 3c473504
+        } finally {
+            confirmInterrupted(thread);
         }
     }
 
     private void testInterruptWriter(final PipedWriter writer) throws Exception {
-        interruptMeLater();
+        Thread thread = interruptMeLater();
         try {
             // this will block when the receiving buffer fills up
             while (true) {
                 writer.write(new char[BUFFER_SIZE]);
             }
         } catch (InterruptedIOException expected) {
-<<<<<<< HEAD
-=======
-        } finally {
-            confirmInterrupted(thread);
->>>>>>> 3c473504
+        } finally {
+            confirmInterrupted(thread);
         }
     }
 
     private void testInterruptWritableChannel(final WritableByteChannel channel) throws Exception {
-        interruptMeLater();
+        Thread thread = interruptMeLater();
         try {
             // this will block when the receiving buffer fills up
             while (true) {
@@ -203,17 +185,14 @@
             }
         } catch (ClosedByInterruptException expected) {
         } catch (ClosedChannelException expected) {
-<<<<<<< HEAD
-=======
-        } finally {
-            confirmInterrupted(thread);
->>>>>>> 3c473504
-        }
-    }
-
-    private void interruptMeLater() throws Exception {
+        } finally {
+            confirmInterrupted(thread);
+        }
+    }
+
+    private Thread interruptMeLater() throws Exception {
         final Thread toInterrupt = Thread.currentThread();
-        new Thread(new Runnable () {
+        Thread thread = new Thread(new Runnable () {
             @Override public void run() {
                 try {
                     Thread.sleep(1000);
@@ -221,9 +200,6 @@
                 }
                 toInterrupt.interrupt();
             }
-<<<<<<< HEAD
-        }).start();
-=======
         });
         thread.start();
         return thread;
@@ -233,6 +209,5 @@
         // validate and clear interrupted bit before join
         assertTrue(Thread.interrupted());
         thread.join();
->>>>>>> 3c473504
     }
 }