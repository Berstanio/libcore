--- conflicted
+++ resolved
@@ -1443,7 +1443,6 @@
   name: "org.apache.harmony.tests.java.util.GregorianCalendarTest#test_computeTime"
 },
 {
-<<<<<<< HEAD
   description: "Failures in external/okhttp tests on Android. Some are flakes. To be investigated",
   bug: 14462336,
   names: [
@@ -1466,20 +1465,10 @@
     "com.squareup.okhttp.internal.spdy.SpdyConnectionTest#replyWithNoData",
     "com.squareup.okhttp.internal.spdy.SpdyConnectionTest#serverClosesClientInputStream"
   ]
-=======
-  description: "Environment specific Console test suppressed for dory / molly",
-  bug: 12491103,
-  name: "org.apache.harmony.tests.java.io.ConsoleTest#test_readPassword_LString_LObject"
-},
-{
-  description: "Suppression of a test that proves there is a known bug with Matcher",
-  bug: 14865710,
-  name: "org.apache.harmony.tests.java.util.ScannerParseLargeFileBenchmarkTest#testParseLargeFile"
 },
 {
   description: "Large test that ends in a timeout during CTS runs",
   bug: 5513723,
   name: "libcore.java.security.KeyPairGeneratorTest#test_getInstance"
->>>>>>> 2a7d8be0
 }
 ]